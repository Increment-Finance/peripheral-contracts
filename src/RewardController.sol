--- conflicted
+++ resolved
@@ -54,14 +54,8 @@
 
     /// Updates the reward accumulator for a given market
     /// @dev Executes when any of the following variables are changed: inflationRate, marketWeights, liquidity
-<<<<<<< HEAD
     /// @param market Address of the market
     function updateMarketRewards(address market) public virtual;
-=======
-    /// @param idx Index of the market
-
-    function updateMarketRewards(uint256 idx) public virtual;
->>>>>>> ca9cbf20
 
     /// Gets the number of markets to be used for reward distribution
     /// @dev Markets are the perpetual markets (for the PerpRewardDistributor) or staked tokens (for the SafetyModule)
@@ -86,7 +80,6 @@
     /// @return Index of the market in the market list
     function getMarketIdx(uint256 i) public view virtual returns (uint256);
 
-<<<<<<< HEAD
     /// Gets the index of the market in the rewardInfo.marketWeights array for a given reward token
     /// @dev Markets are the perpetual markets (for the PerpRewardDistributor) or staked tokens (for the SafetyModule)
     /// @param token Address of the reward token
@@ -96,13 +89,6 @@
         address token,
         address market
     ) public view virtual returns (uint256);
-=======
-    /// Gets the index of the market in the allowlist
-    /// @dev Markets are the perpetual markets (for the PerpRewardDistributor) or staked tokens (for the SafetyModule)
-    /// @param idx Index of the market in the market list
-    /// @return Index of the market in the allowlist ids
-    function getAllowlistIdx(uint256 idx) public view virtual returns (uint256);
->>>>>>> ca9cbf20
 
     /* ******************* */
     /*  Reward Info Views  */
@@ -299,16 +285,15 @@
         address _token,
         bool _paused
     ) external onlyRole(EMERGENCY_ADMIN) {
-        if (
-            _token == address(0) ||
-            rewardInfoByToken[_token].token != IERC20Metadata(_token)
-        ) revert RewardController_InvalidRewardTokenAddress(_token);
-        if (rewardInfoByToken[_token].paused == false) {
+        RewardInfo memory rewardInfo = rewardInfoByToken[_token];
+        if (_token == address(0) || rewardInfo.token != IERC20Metadata(_token))
+            revert RewardController_InvalidRewardTokenAddress(_token);
+        if (rewardInfo.paused == false) {
             // If not currently paused, accrue rewards before pausing
-            uint256 marketsLength = getNumMarkets();
+            uint256 marketsLength = rewardInfo.marketAddresses.length;
             for (uint i; i < marketsLength; ++i) {
-                uint256 idx = getMarketIdx(i);
-                updateMarketRewards(idx);
+                address market = rewardInfo.marketAddresses[i];
+                updateMarketRewards(market);
             }
         }
         rewardInfoByToken[_token].paused = _paused;
