// SPDX-License-Identifier: AGPL-3.0
pragma solidity 0.8.16;

// contracts
import {SafeERC20} from "@openzeppelin/contracts/token/ERC20/utils/SafeERC20.sol";
import {Pausable} from "@openzeppelin/contracts/security/Pausable.sol";
import {RewardController} from "./RewardController.sol";

// interfaces
import {IERC20Metadata} from "@openzeppelin/contracts/token/ERC20/extensions/IERC20Metadata.sol";
import {IClearingHouse} from "increment-protocol/interfaces/IClearingHouse.sol";
import {IPerpetual} from "increment-protocol/interfaces/IPerpetual.sol";
import {IStakingContract} from "increment-protocol/interfaces/IStakingContract.sol";
import {IRewardDistributor} from "./interfaces/IRewardDistributor.sol";

// libraries
import {PRBMathUD60x18} from "prb-math/contracts/PRBMathUD60x18.sol";

// import {console2 as console} from "forge/console2.sol";

abstract contract RewardDistributor is
    IRewardDistributor,
    IStakingContract,
    RewardController
{
    using SafeERC20 for IERC20Metadata;
    using PRBMathUD60x18 for uint256;

    /// @notice Address of the reward token vault
    address public ecosystemReserve;

    /// @notice Rewards accrued and not yet claimed by user
    /// @dev First address is user, second is reward token
    mapping(address => mapping(address => uint256)) public rewardsAccruedByUser;

    /// @notice Total rewards accrued and not claimed by all users
    /// @dev Address is reward token
    mapping(address => uint256) public totalUnclaimedRewards;

    /// @notice Last timestamp when user withdrew liquidity from a market
    /// @dev First address is user, second is the market
    mapping(address => mapping(address => uint256))
        public lastDepositTimeByUserByMarket;

    /// @notice Latest LP/staking positions per user and market
    /// @dev First address is user, second is the market
    mapping(address => mapping(address => uint256)) public lpPositionsPerUser;

    /// @notice Reward accumulator for market rewards per reward token, as a number of reward tokens per LP/staking token
    /// @dev First address is reward token, second is the market
    mapping(address => mapping(address => uint256))
        public cumulativeRewardPerLpToken;

    /// @notice Reward accumulator value per reward token when user rewards were last updated
    /// @dev First address is user, second is reward token, third is the market
    mapping(address => mapping(address => mapping(address => uint256)))
        public cumulativeRewardPerLpTokenPerUser;

    /// @notice Timestamp of the most recent update to the per-market reward accumulator
    mapping(address => uint256) public timeOfLastCumRewardUpdate;

    /// @notice Total LP/staking tokens registered for rewards per market
    mapping(address => uint256) public totalLiquidityPerMarket;

<<<<<<< HEAD
    modifier onlyClearingHouse() {
        if (msg.sender != address(clearingHouse))
            revert RewardDistributor_CallerIsNotClearingHouse(msg.sender);
        _;
    }

    constructor(
        uint256 _initialInflationRate,
        uint256 _initialReductionFactor,
        address _rewardToken,
        address _clearingHouse,
        address _tokenVault,
        uint256 _earlyWithdrawalThreshold,
        uint16[] memory _initialRewardWeights
    ) RewardController(_initialInflationRate, _initialReductionFactor) {
        clearingHouse = IClearingHouse(_clearingHouse);
        tokenVault = _tokenVault;
        earlyWithdrawalThreshold = _earlyWithdrawalThreshold;
        // Add reward token info
        uint256 numMarkets = getNumMarkets();
        rewardInfoByToken[_rewardToken] = RewardInfo({
            token: IERC20Metadata(_rewardToken),
            initialTimestamp: block.timestamp,
            inflationRate: _initialInflationRate,
            reductionFactor: _initialReductionFactor,
            marketAddresses: new address[](numMarkets),
            marketWeights: _initialRewardWeights
        });
        for (uint256 i; i < numMarkets; ++i) {
            uint256 idx = getMarketIdx(i);
            address market = getMarketAddress(idx);
            rewardInfoByToken[_rewardToken].marketAddresses[i] = market;
            rewardTokensPerMarket[market].push(_rewardToken);
            timeOfLastCumRewardUpdate[market] = block.timestamp;
        }
        emit RewardTokenAdded(
            _rewardToken,
            block.timestamp,
            _initialInflationRate,
            _initialReductionFactor
        );
=======
    constructor(address _ecosystemReserve) {
        ecosystemReserve = _ecosystemReserve;
>>>>>>> ca9cbf20
    }

    /* ****************** */
    /*   Market Getters   */
    /* ****************** */

    /// @inheritdoc RewardController
    function getNumMarkets() public view virtual override returns (uint256);

    /// @inheritdoc RewardController
    function getMaxMarketIdx() public view virtual override returns (uint256);

    /// @inheritdoc RewardController
    function getMarketAddress(
        uint256 index
    ) public view virtual override returns (address);

    /// @inheritdoc RewardController
    function getMarketIdx(
        uint256 i
    ) public view virtual override returns (uint256);

    /// @inheritdoc RewardController
<<<<<<< HEAD
    function getMarketWeightIdx(
        address token,
        address market
    ) public view virtual override returns (uint256) {
        RewardInfo memory rewardInfo = rewardInfoByToken[token];
        for (uint i; i < rewardInfo.marketAddresses.length; ++i) {
            if (rewardInfo.marketAddresses[i] == market) return i;
        }
        revert RewardDistributor_MarketHasNoRewardWeight(market, token);
    }
=======
    function getAllowlistIdx(
        uint256 idx
    ) public view virtual override returns (uint256);
>>>>>>> ca9cbf20

    /// Returns the current position of the user in the market (i.e., perpetual market or staked token)
    /// @param lp Address of the user
    /// @param market Address of the market
    /// @return Current position of the user in the market
    function getCurrentPosition(
        address lp,
        address market
    ) public view virtual override returns (uint256);

    /* ****************** */
    /*   Reward Accrual   */
    /* ****************** */

    /// @inheritdoc RewardController
    function updateMarketRewards(address market) public override {
        if (rewardTokensPerMarket[market].length == 0) return;
        uint256 liquidity = totalLiquidityPerMarket[market];
        uint256 deltaTime = block.timestamp - timeOfLastCumRewardUpdate[market];
        if (deltaTime == 0) return;
        if (liquidity == 0) {
            timeOfLastCumRewardUpdate[market] = block.timestamp;
            return;
        }
        for (uint256 i; i < rewardTokensPerMarket[market].length; ++i) {
            address token = rewardTokensPerMarket[market][i];
            uint256 weightIdx = getMarketWeightIdx(token, market);
            RewardInfo memory rewardInfo = rewardInfoByToken[token];
<<<<<<< HEAD
            if (rewardInfo.marketWeights[weightIdx] == 0) continue;
            uint16 marketWeight = rewardInfo.marketWeights[weightIdx];
=======
            if (
                rewardInfo.paused ||
                rewardInfo.initialInflationRate == 0 ||
                allowlistIdx >= rewardInfo.marketWeights.length ||
                rewardInfo.marketWeights[allowlistIdx] == 0
            ) continue;
            uint16 marketWeight = rewardInfo.marketWeights[allowlistIdx];
>>>>>>> ca9cbf20
            uint256 totalTimeElapsed = block.timestamp -
                rewardInfo.initialTimestamp;
            // Calculate the new cumRewardPerLpToken by adding (inflationRatePerSecond x marketWeight x deltaTime) / liquidity to the previous cumRewardPerLpToken
            uint256 inflationRate = (
                rewardInfo.initialInflationRate.div(
                    rewardInfo.reductionFactor.pow(
                        totalTimeElapsed.div(365 days)
                    )
                )
            );
            uint256 newRewards = (((((inflationRate * marketWeight) / 10000) *
                deltaTime) / 365 days) * 1e18) / liquidity;
            if (newRewards > 0) {
                cumulativeRewardPerLpToken[token][market] += newRewards;
                emit RewardAccruedToMarket(market, token, newRewards);
            }
        }
        // Set timeOfLastCumRewardUpdate to the currentTime
        timeOfLastCumRewardUpdate[market] = block.timestamp;
    }

<<<<<<< HEAD
    /// Accrues rewards and updates the stored LP position of a user and the total LP of a market
    /// @dev Executes whenever a user's liquidity is updated for any reason
    /// @param market Address of the perpetual market or staking contract
    /// @param user Address of the liquidity provier
    function updateStakingPosition(
        address market,
        address user
    ) external virtual override nonReentrant onlyClearingHouse {
        updateMarketRewards(market);
        uint256 prevLpPosition = lpPositionsPerUser[user][market];
        uint256 newLpPosition = getCurrentPosition(user, market);
        for (uint256 i; i < rewardTokensPerMarket[market].length; ++i) {
            address token = rewardTokensPerMarket[market][i];
            /// newRewards = user.lpBalance / global.lpBalance x (global.cumRewardPerLpToken - user.cumRewardPerLpToken)
            uint256 newRewards = (prevLpPosition *
                (cumulativeRewardPerLpToken[token][market] -
                    cumulativeRewardPerLpTokenPerUser[user][token][market])) /
                1e18;
            if (newLpPosition >= prevLpPosition) {
                // Added liquidity
                if (lastDepositTimeByUserByMarket[user][market] == 0) {
                    lastDepositTimeByUserByMarket[user][market] = block
                        .timestamp;
                }
            } else {
                // Removed liquidity - need to check if within early withdrawal threshold
                uint256 deltaTime = block.timestamp -
                    lastDepositTimeByUserByMarket[user][market];
                if (deltaTime < earlyWithdrawalThreshold) {
                    // Early withdrawal - apply penalty
                    newRewards -=
                        (newRewards * (earlyWithdrawalThreshold - deltaTime)) /
                        earlyWithdrawalThreshold;
                }
                if (newLpPosition > 0) {
                    // Reset timer
                    lastDepositTimeByUserByMarket[user][market] = block
                        .timestamp;
                } else {
                    // Full withdrawal, so next deposit is an initial deposit
                    lastDepositTimeByUserByMarket[user][market] = 0;
                }
            }
            cumulativeRewardPerLpTokenPerUser[user][token][
                market
            ] = cumulativeRewardPerLpToken[token][market];
            if (newRewards > 0) {
                rewardsAccruedByUser[user][token] += newRewards;
                totalUnclaimedRewards[token] += newRewards;
                emit RewardAccruedToUser(
                    user,
                    token,
                    address(market),
                    newRewards
                );
            }
        }
        totalLiquidityPerMarket[market] =
            totalLiquidityPerMarket[market] +
            newLpPosition -
            prevLpPosition;
        lpPositionsPerUser[user][market] = newLpPosition;
    }
=======
    /// Accrues rewards and updates the stored position of a user and the total liquidity of a market
    /// @dev Executes whenever a user's position is updated for any reason
    /// @param idx Index of the market (i.e., perpetual market or staking token)
    /// @param user Address of the user
    function updateStakingPosition(uint256 idx, address user) external virtual;
>>>>>>> ca9cbf20

    /* ****************** */
    /*     Governance     */
    /* ****************** */

    /// Sets the start time for accruing rewards to a market which has not been initialized yet
    /// @param _market Address of the market (i.e., perpetual market or staking token)
    function initMarketStartTime(
        address _market
    ) external onlyRole(GOVERNANCE) {
        if (timeOfLastCumRewardUpdate[_market] != 0)
            revert RewardDistributor_AlreadyInitializedStartTime(_market);
        timeOfLastCumRewardUpdate[_market] = block.timestamp;
    }

    /// Adds a new reward token
    /// @param _rewardToken Address of the reward token
    /// @param _initialInflationRate Initial inflation rate for the new token
    /// @param _initialReductionFactor Initial reduction factor for the new token
    /// @param _markets Addresses of the markets to reward with the new token
    /// @param _marketWeights Initial weights per market for the new token
    function addRewardToken(
        address _rewardToken,
        uint256 _initialInflationRate,
        uint256 _initialReductionFactor,
        address[] calldata _markets,
        uint16[] calldata _marketWeights
    ) external nonReentrant onlyRole(GOVERNANCE) {
<<<<<<< HEAD
        if (_marketWeights.length != _markets.length)
=======
        if (_initialInflationRate > MAX_INFLATION_RATE)
            revert RewardController_AboveMaxInflationRate(
                _initialInflationRate,
                MAX_INFLATION_RATE
            );
        if (MIN_REDUCTION_FACTOR > _initialReductionFactor)
            revert RewardController_BelowMinReductionFactor(
                _initialReductionFactor,
                MIN_REDUCTION_FACTOR
            );
        uint256 marketsLength = getNumMarkets();
        if (_marketWeights.length != marketsLength)
>>>>>>> ca9cbf20
            revert RewardController_IncorrectWeightsCount(
                _marketWeights.length,
                _markets.length
            );
        // Validate weights
        uint16 totalWeight;
        for (uint i; i < _markets.length; ++i) {
            address market = _markets[i];
            updateMarketRewards(market);
            uint16 weight = _marketWeights[i];
            if (weight == 0) continue;
            if (weight > 10000)
                revert RewardController_WeightExceedsMax(weight, 10000);
            if (rewardTokensPerMarket[market].length >= MAX_REWARD_TOKENS)
                revert RewardController_AboveMaxRewardTokens(MAX_REWARD_TOKENS);
            totalWeight += weight;
            rewardTokensPerMarket[market].push(_rewardToken);
            emit NewWeight(market, _rewardToken, weight);
        }
        if (totalWeight != 10000)
            revert RewardController_IncorrectWeightsSum(totalWeight, 10000);
        // Add reward token info
        rewardInfoByToken[_rewardToken] = RewardInfo({
            token: IERC20Metadata(_rewardToken),
            paused: false,
            initialTimestamp: block.timestamp,
            initialInflationRate: _initialInflationRate,
            reductionFactor: _initialReductionFactor,
            marketAddresses: _markets,
            marketWeights: _marketWeights
        });
        emit RewardTokenAdded(
            _rewardToken,
            block.timestamp,
            _initialInflationRate,
            _initialReductionFactor
        );
    }

    /// Removes a reward token
    /// @param _token Address of the reward token to remove
    function removeRewardToken(
        address _token
    ) external nonReentrant onlyRole(GOVERNANCE) {
        RewardInfo memory rewardInfo = rewardInfoByToken[_token];
        if (_token == address(0) || rewardInfo.token != IERC20Metadata(_token))
            revert RewardController_InvalidRewardTokenAddress(_token);
        // Update rewards for all markets before removal
<<<<<<< HEAD
        for (uint i; i < rewardInfo.marketAddresses.length; ++i) {
            address market = rewardInfo.marketAddresses[i];
            updateMarketRewards(market);
=======
        for (uint i; i < marketsLength; ++i) {
            uint256 idx = getMarketIdx(i);
            address market = getMarketAddress(idx);
            updateMarketRewards(idx);
>>>>>>> ca9cbf20
            // The `delete` keyword applied to arrays does not reduce array length
            uint256 numRewards = rewardTokensPerMarket[market].length;
            for (uint j = 0; j < numRewards; ++j) {
                if (rewardTokensPerMarket[market][j] != _token) continue;
                // Find the token in the array and swap it with the last element
                rewardTokensPerMarket[market][j] = rewardTokensPerMarket[
                    market
                ][numRewards - 1];
                // Delete the last element
                rewardTokensPerMarket[market].pop();
                break;
            }
        }
        delete rewardInfoByToken[_token];
        // Determine how much of the removed token should be sent back to governance
        uint256 balance = _rewardTokenBalance(_token);
        uint256 unclaimedAccruals = totalUnclaimedRewards[_token];
        uint256 unaccruedBalance = balance >= unclaimedAccruals
            ? balance - unclaimedAccruals
            : 0;
        // Transfer remaining tokens to governance (which is the sender)
        if (unaccruedBalance > 0)
            IERC20Metadata(_token).safeTransferFrom(
                ecosystemReserve,
                msg.sender,
                unaccruedBalance
            );
        emit RewardTokenRemoved(_token, unclaimedAccruals, unaccruedBalance);
    }

    function setEcosystemReserve(
        address _ecosystemReserve
    ) external onlyRole(GOVERNANCE) {
        if (_ecosystemReserve == address(0))
            revert RewardDistributor_InvalidEcosystemReserve(_ecosystemReserve);
        address prevEcosystemReserve = ecosystemReserve;
        ecosystemReserve = _ecosystemReserve;
        emit EcosystemReserveUpdated(prevEcosystemReserve, _ecosystemReserve);
    }

    /* ****************** */
    /*    External User   */
    /* ****************** */

    /// Fetches and stores the caller's LP/stake positions and updates the total liquidity in each market
    /// @dev Can only be called once per user, only necessary if user was an LP/staker prior to this contract's deployment
    function registerPositions() external nonReentrant {
        uint256 numMarkets = getNumMarkets();
        for (uint i; i < numMarkets; ++i) {
            address market = getMarketAddress(getMarketIdx(i));
            if (lpPositionsPerUser[msg.sender][market] != 0)
                revert RewardDistributor_PositionAlreadyRegistered(
                    msg.sender,
                    market,
                    lpPositionsPerUser[msg.sender][market]
                );
            uint256 lpPosition = getCurrentPosition(msg.sender, market);
            lpPositionsPerUser[msg.sender][market] = lpPosition;
            totalLiquidityPerMarket[market] += lpPosition;
        }
    }

<<<<<<< HEAD
    /// Fetches and stores the caller's LP positions and updates the total liquidity in each market
    /// @dev Can only be called once per user, only necessary if user was an LP prior to this contract's deployment
    /// @param _markets Addresses of the perpetual markets in the ClearingHouse to sync with
=======
    /// Fetches and stores the caller's LP/stake positions and updates the total liquidity in each market
    /// @dev Can only be called once per user, only necessary if user was an LP/staker prior to this contract's deployment
    /// @param _marketIndexes Indexes of the perpetual markets in the ClearingHouse to sync with
>>>>>>> ca9cbf20
    function registerPositions(
        address[] calldata _markets
    ) external nonReentrant {
        for (uint i; i < _markets.length; ++i) {
            address market = _markets[i];
            if (lpPositionsPerUser[msg.sender][market] != 0)
                revert RewardDistributor_PositionAlreadyRegistered(
                    msg.sender,
                    market,
                    lpPositionsPerUser[msg.sender][market]
                );
            uint256 lpPosition = getCurrentPosition(msg.sender, market);
            lpPositionsPerUser[msg.sender][market] = lpPosition;
            totalLiquidityPerMarket[market] += lpPosition;
        }
    }

    /// Accrues and then distributes rewards for all markets to the caller
    function claimRewards() public override {
        claimRewardsFor(msg.sender);
    }

    /// Accrues and then distributes rewards for all markets to the given user
    /// @param _user Address of the user to claim rewards for
    function claimRewardsFor(address _user) public override {
        for (uint i; i < getNumMarkets(); ++i) {
            uint256 idx = getMarketIdx(i);
            address market = getMarketAddress(idx);
            claimRewardsFor(_user, market);
        }
    }

    function claimRewardsFor(address _user, address _market) public override {
        claimRewardsFor(_user, rewardTokensPerMarket[_market]);
    }

    /// Accrues and then distributes rewards for all markets to the given user
    /// @param _user Address of the user to claim rewards for
    function claimRewardsFor(
        address _user,
        address[] memory _rewardTokens
    ) public override whenNotPaused {
        for (uint i; i < getNumMarkets(); ++i) {
            address market = getMarketAddress(getMarketIdx(i));
            accrueRewards(market, _user);
        }
        for (uint i; i < _rewardTokens.length; ++i) {
            address token = _rewardTokens[i];
            uint256 rewards = rewardsAccruedByUser[_user][token];
            if (rewards > 0) {
                uint256 remainingRewards = _distributeReward(
                    token,
                    _user,
                    rewards
                );
                rewardsAccruedByUser[_user][token] = remainingRewards;
                emit RewardClaimed(_user, token, rewards - remainingRewards);
                if (remainingRewards > 0) {
                    emit RewardTokenShortfall(
                        token,
                        totalUnclaimedRewards[token]
                    );
                }
            }
        }
    }

    /// Accrues rewards to a user for all markets
    /// @notice Assumes user's position hasn't changed since last accrual
    /// @dev Updating rewards due to changes in position is handled by updateStakingPosition
    /// @param user Address of the user to accrue rewards for
    function accrueRewards(address user) external override {
        for (uint i; i < getNumMarkets(); ++i) {
<<<<<<< HEAD
            address market = getMarketAddress(getMarketIdx(i));
            accrueRewards(market, user);
=======
            uint256 idx = getMarketIdx(i);
            accrueRewards(idx, user);
>>>>>>> ca9cbf20
        }
    }

    /// Accrues rewards to a user for a given market
<<<<<<< HEAD
    /// @notice Assumes LP position hasn't changed since last accrual
    /// @dev Updating rewards due to changes in LP position is handled by updateStakingPosition
    /// @param market Address of the market in ClearingHouse.perpetuals
    /// @param user Address of the user
    function accrueRewards(
        address market,
        address user
    ) public virtual nonReentrant {
        if (
            block.timestamp <
            lastDepositTimeByUserByMarket[user][market] +
                earlyWithdrawalThreshold
        )
            revert RewardDistributor_EarlyRewardAccrual(
                user,
                market,
                lastDepositTimeByUserByMarket[user][market] +
                    earlyWithdrawalThreshold
            );
        uint256 lpPosition = lpPositionsPerUser[user][market];
        if (lpPosition != getCurrentPosition(user, market))
            // only occurs if the user has a pre-existing liquidity position and has not registered for rewards,
            // since updating LP position calls updateStakingPosition which updates lpPositionsPerUser
            revert RewardDistributor_LpPositionMismatch(
                user,
                market,
                lpPosition,
                getCurrentPosition(user, market)
            );
        if (totalLiquidityPerMarket[market] == 0) return;
        updateMarketRewards(market);
        for (uint i; i < rewardTokensPerMarket[market].length; ++i) {
            address token = rewardTokensPerMarket[market][i];
            uint256 newRewards = (lpPosition *
                (cumulativeRewardPerLpToken[token][market] -
                    cumulativeRewardPerLpTokenPerUser[user][token][market])) /
                1e18;
            rewardsAccruedByUser[user][token] += newRewards;
            totalUnclaimedRewards[token] += newRewards;
            cumulativeRewardPerLpTokenPerUser[user][token][
                market
            ] = cumulativeRewardPerLpToken[token][market];
            emit RewardAccruedToUser(user, token, market, newRewards);
        }
    }

    /// Returns the amount of rewards that would be accrued to a user for a given market
    /// @notice Serves as a static version of accrueRewards(uint256 idx, address user)
    /// @param market Address of the market in ClearingHouse.perpetuals
=======
    /// @notice Assumes users position hasn't changed since last accrual
    /// @dev Updating rewards due to changes in position is handled by updateStakingPosition
    /// @param idx Index of the market
    /// @param user Address of the user
    function accrueRewards(uint256 idx, address user) public virtual;

    /// Returns the amount of rewards that would be accrued to a user for a given market
    /// @notice Serves as a static version of accrueRewards(uint256 idx, address user)
    /// @param idx Index of the market
>>>>>>> ca9cbf20
    /// @param user Address of the user
    /// @return Amount of new rewards that would be accrued to the user for each reward token
    function viewNewRewardAccrual(
        address market,
        address user
    ) public view returns (uint256[] memory) {
        uint256[] memory newRewards = new uint256[](
            rewardTokensPerMarket[market].length
        );
        for (uint i; i < rewardTokensPerMarket[market].length; ++i) {
            address token = rewardTokensPerMarket[market][i];
            newRewards[i] = viewNewRewardAccrual(market, user, token);
        }
        return newRewards;
    }

    /// Returns the amount of rewards that would be accrued to a user for a given market and reward token
<<<<<<< HEAD
    /// @param market Address of the market in ClearingHouse.perpetuals
=======
    /// @param idx Index of the market
>>>>>>> ca9cbf20
    /// @param user Address of the user
    /// @param token Address of the reward token
    /// @return Amount of new rewards that would be accrued to the user
    function viewNewRewardAccrual(
        address market,
        address user,
        address token
<<<<<<< HEAD
    ) public view returns (uint256) {
        if (
            block.timestamp <
            lastDepositTimeByUserByMarket[user][market] +
                earlyWithdrawalThreshold
        )
            revert RewardDistributor_EarlyRewardAccrual(
                user,
                market,
                lastDepositTimeByUserByMarket[user][market] +
                    earlyWithdrawalThreshold
            );
        if (
            lpPositionsPerUser[user][market] != getCurrentPosition(user, market)
        )
            // only occurs if the user has a pre-existing liquidity position and has not registered for rewards,
            // since updating LP position calls updateStakingPosition which updates lpPositionsPerUser
            revert RewardDistributor_LpPositionMismatch(
                user,
                market,
                lpPositionsPerUser[user][market],
                getCurrentPosition(user, market)
            );
        if (timeOfLastCumRewardUpdate[market] == 0)
            revert RewardDistributor_UninitializedStartTime(market);
        uint256 deltaTime = block.timestamp - timeOfLastCumRewardUpdate[market];
        if (totalLiquidityPerMarket[market] == 0) return 0;
        RewardInfo memory rewardInfo = rewardInfoByToken[token];
        uint256 totalTimeElapsed = block.timestamp -
            rewardInfo.initialTimestamp;
        // Calculate the new cumRewardPerLpToken by adding (inflationRatePerSecond x guageWeight x deltaTime) to the previous cumRewardPerLpToken
        uint256 inflationRate = rewardInfo.inflationRate.div(
            rewardInfo.reductionFactor.pow(totalTimeElapsed.div(365 days))
        );
        uint256 newMarketRewards = (((inflationRate *
            rewardInfo.marketWeights[getMarketWeightIdx(token, market)]) /
            10000) * deltaTime) / 365 days;
        uint256 newCumRewardPerLpToken = cumulativeRewardPerLpToken[token][
            market
        ] + (newMarketRewards * 1e18) / totalLiquidityPerMarket[market];
        uint256 newUserRewards = lpPositionsPerUser[user][market].mul(
            (newCumRewardPerLpToken -
                cumulativeRewardPerLpTokenPerUser[user][token][market])
        );
        return newUserRewards;
    }

    function paused() public view override returns (bool) {
        return super.paused() || Pausable(address(clearingHouse)).paused();
    }
=======
    ) public view virtual returns (uint256);
>>>>>>> ca9cbf20

    /* ****************** */
    /*      Internal      */
    /* ****************** */

    function _distributeReward(
        address _token,
        address _to,
        uint256 _amount
    ) internal returns (uint256) {
        uint256 rewardsRemaining = _rewardTokenBalance(_token);
        if (rewardsRemaining == 0) return _amount;
        IERC20Metadata rewardToken = IERC20Metadata(_token);
        if (_amount <= rewardsRemaining) {
            rewardToken.safeTransferFrom(ecosystemReserve, _to, _amount);
            totalUnclaimedRewards[_token] -= _amount;
            return 0;
        } else {
            rewardToken.safeTransferFrom(
                ecosystemReserve,
                _to,
                rewardsRemaining
            );
            totalUnclaimedRewards[_token] -= rewardsRemaining;
            return _amount - rewardsRemaining;
        }
    }

    function _rewardTokenBalance(
        address _token
    ) internal view returns (uint256) {
        IERC20Metadata rewardToken = IERC20Metadata(_token);
        return rewardToken.balanceOf(ecosystemReserve);
    }
}<|MERGE_RESOLUTION|>--- conflicted
+++ resolved
@@ -62,52 +62,8 @@
     /// @notice Total LP/staking tokens registered for rewards per market
     mapping(address => uint256) public totalLiquidityPerMarket;
 
-<<<<<<< HEAD
-    modifier onlyClearingHouse() {
-        if (msg.sender != address(clearingHouse))
-            revert RewardDistributor_CallerIsNotClearingHouse(msg.sender);
-        _;
-    }
-
-    constructor(
-        uint256 _initialInflationRate,
-        uint256 _initialReductionFactor,
-        address _rewardToken,
-        address _clearingHouse,
-        address _tokenVault,
-        uint256 _earlyWithdrawalThreshold,
-        uint16[] memory _initialRewardWeights
-    ) RewardController(_initialInflationRate, _initialReductionFactor) {
-        clearingHouse = IClearingHouse(_clearingHouse);
-        tokenVault = _tokenVault;
-        earlyWithdrawalThreshold = _earlyWithdrawalThreshold;
-        // Add reward token info
-        uint256 numMarkets = getNumMarkets();
-        rewardInfoByToken[_rewardToken] = RewardInfo({
-            token: IERC20Metadata(_rewardToken),
-            initialTimestamp: block.timestamp,
-            inflationRate: _initialInflationRate,
-            reductionFactor: _initialReductionFactor,
-            marketAddresses: new address[](numMarkets),
-            marketWeights: _initialRewardWeights
-        });
-        for (uint256 i; i < numMarkets; ++i) {
-            uint256 idx = getMarketIdx(i);
-            address market = getMarketAddress(idx);
-            rewardInfoByToken[_rewardToken].marketAddresses[i] = market;
-            rewardTokensPerMarket[market].push(_rewardToken);
-            timeOfLastCumRewardUpdate[market] = block.timestamp;
-        }
-        emit RewardTokenAdded(
-            _rewardToken,
-            block.timestamp,
-            _initialInflationRate,
-            _initialReductionFactor
-        );
-=======
     constructor(address _ecosystemReserve) {
         ecosystemReserve = _ecosystemReserve;
->>>>>>> ca9cbf20
     }
 
     /* ****************** */
@@ -131,7 +87,6 @@
     ) public view virtual override returns (uint256);
 
     /// @inheritdoc RewardController
-<<<<<<< HEAD
     function getMarketWeightIdx(
         address token,
         address market
@@ -142,11 +97,6 @@
         }
         revert RewardDistributor_MarketHasNoRewardWeight(market, token);
     }
-=======
-    function getAllowlistIdx(
-        uint256 idx
-    ) public view virtual override returns (uint256);
->>>>>>> ca9cbf20
 
     /// Returns the current position of the user in the market (i.e., perpetual market or staked token)
     /// @param lp Address of the user
@@ -175,18 +125,8 @@
             address token = rewardTokensPerMarket[market][i];
             uint256 weightIdx = getMarketWeightIdx(token, market);
             RewardInfo memory rewardInfo = rewardInfoByToken[token];
-<<<<<<< HEAD
             if (rewardInfo.marketWeights[weightIdx] == 0) continue;
             uint16 marketWeight = rewardInfo.marketWeights[weightIdx];
-=======
-            if (
-                rewardInfo.paused ||
-                rewardInfo.initialInflationRate == 0 ||
-                allowlistIdx >= rewardInfo.marketWeights.length ||
-                rewardInfo.marketWeights[allowlistIdx] == 0
-            ) continue;
-            uint16 marketWeight = rewardInfo.marketWeights[allowlistIdx];
->>>>>>> ca9cbf20
             uint256 totalTimeElapsed = block.timestamp -
                 rewardInfo.initialTimestamp;
             // Calculate the new cumRewardPerLpToken by adding (inflationRatePerSecond x marketWeight x deltaTime) / liquidity to the previous cumRewardPerLpToken
@@ -208,77 +148,14 @@
         timeOfLastCumRewardUpdate[market] = block.timestamp;
     }
 
-<<<<<<< HEAD
-    /// Accrues rewards and updates the stored LP position of a user and the total LP of a market
-    /// @dev Executes whenever a user's liquidity is updated for any reason
-    /// @param market Address of the perpetual market or staking contract
-    /// @param user Address of the liquidity provier
+    /// Accrues rewards and updates the stored position of a user and the total liquidity of a market
+    /// @dev Executes whenever a user's position is updated for any reason
+    /// @param market Address of the market (i.e., perpetual market or staking token)
+    /// @param user Address of the user
     function updateStakingPosition(
         address market,
         address user
-    ) external virtual override nonReentrant onlyClearingHouse {
-        updateMarketRewards(market);
-        uint256 prevLpPosition = lpPositionsPerUser[user][market];
-        uint256 newLpPosition = getCurrentPosition(user, market);
-        for (uint256 i; i < rewardTokensPerMarket[market].length; ++i) {
-            address token = rewardTokensPerMarket[market][i];
-            /// newRewards = user.lpBalance / global.lpBalance x (global.cumRewardPerLpToken - user.cumRewardPerLpToken)
-            uint256 newRewards = (prevLpPosition *
-                (cumulativeRewardPerLpToken[token][market] -
-                    cumulativeRewardPerLpTokenPerUser[user][token][market])) /
-                1e18;
-            if (newLpPosition >= prevLpPosition) {
-                // Added liquidity
-                if (lastDepositTimeByUserByMarket[user][market] == 0) {
-                    lastDepositTimeByUserByMarket[user][market] = block
-                        .timestamp;
-                }
-            } else {
-                // Removed liquidity - need to check if within early withdrawal threshold
-                uint256 deltaTime = block.timestamp -
-                    lastDepositTimeByUserByMarket[user][market];
-                if (deltaTime < earlyWithdrawalThreshold) {
-                    // Early withdrawal - apply penalty
-                    newRewards -=
-                        (newRewards * (earlyWithdrawalThreshold - deltaTime)) /
-                        earlyWithdrawalThreshold;
-                }
-                if (newLpPosition > 0) {
-                    // Reset timer
-                    lastDepositTimeByUserByMarket[user][market] = block
-                        .timestamp;
-                } else {
-                    // Full withdrawal, so next deposit is an initial deposit
-                    lastDepositTimeByUserByMarket[user][market] = 0;
-                }
-            }
-            cumulativeRewardPerLpTokenPerUser[user][token][
-                market
-            ] = cumulativeRewardPerLpToken[token][market];
-            if (newRewards > 0) {
-                rewardsAccruedByUser[user][token] += newRewards;
-                totalUnclaimedRewards[token] += newRewards;
-                emit RewardAccruedToUser(
-                    user,
-                    token,
-                    address(market),
-                    newRewards
-                );
-            }
-        }
-        totalLiquidityPerMarket[market] =
-            totalLiquidityPerMarket[market] +
-            newLpPosition -
-            prevLpPosition;
-        lpPositionsPerUser[user][market] = newLpPosition;
-    }
-=======
-    /// Accrues rewards and updates the stored position of a user and the total liquidity of a market
-    /// @dev Executes whenever a user's position is updated for any reason
-    /// @param idx Index of the market (i.e., perpetual market or staking token)
-    /// @param user Address of the user
-    function updateStakingPosition(uint256 idx, address user) external virtual;
->>>>>>> ca9cbf20
+    ) external virtual;
 
     /* ****************** */
     /*     Governance     */
@@ -307,9 +184,6 @@
         address[] calldata _markets,
         uint16[] calldata _marketWeights
     ) external nonReentrant onlyRole(GOVERNANCE) {
-<<<<<<< HEAD
-        if (_marketWeights.length != _markets.length)
-=======
         if (_initialInflationRate > MAX_INFLATION_RATE)
             revert RewardController_AboveMaxInflationRate(
                 _initialInflationRate,
@@ -320,9 +194,7 @@
                 _initialReductionFactor,
                 MIN_REDUCTION_FACTOR
             );
-        uint256 marketsLength = getNumMarkets();
-        if (_marketWeights.length != marketsLength)
->>>>>>> ca9cbf20
+        if (_marketWeights.length != _markets.length)
             revert RewardController_IncorrectWeightsCount(
                 _marketWeights.length,
                 _markets.length
@@ -371,16 +243,9 @@
         if (_token == address(0) || rewardInfo.token != IERC20Metadata(_token))
             revert RewardController_InvalidRewardTokenAddress(_token);
         // Update rewards for all markets before removal
-<<<<<<< HEAD
         for (uint i; i < rewardInfo.marketAddresses.length; ++i) {
             address market = rewardInfo.marketAddresses[i];
             updateMarketRewards(market);
-=======
-        for (uint i; i < marketsLength; ++i) {
-            uint256 idx = getMarketIdx(i);
-            address market = getMarketAddress(idx);
-            updateMarketRewards(idx);
->>>>>>> ca9cbf20
             // The `delete` keyword applied to arrays does not reduce array length
             uint256 numRewards = rewardTokensPerMarket[market].length;
             for (uint j = 0; j < numRewards; ++j) {
@@ -443,15 +308,9 @@
         }
     }
 
-<<<<<<< HEAD
     /// Fetches and stores the caller's LP positions and updates the total liquidity in each market
     /// @dev Can only be called once per user, only necessary if user was an LP prior to this contract's deployment
     /// @param _markets Addresses of the perpetual markets in the ClearingHouse to sync with
-=======
-    /// Fetches and stores the caller's LP/stake positions and updates the total liquidity in each market
-    /// @dev Can only be called once per user, only necessary if user was an LP/staker prior to this contract's deployment
-    /// @param _marketIndexes Indexes of the perpetual markets in the ClearingHouse to sync with
->>>>>>> ca9cbf20
     function registerPositions(
         address[] calldata _markets
     ) external nonReentrant {
@@ -525,78 +384,21 @@
     /// @param user Address of the user to accrue rewards for
     function accrueRewards(address user) external override {
         for (uint i; i < getNumMarkets(); ++i) {
-<<<<<<< HEAD
             address market = getMarketAddress(getMarketIdx(i));
             accrueRewards(market, user);
-=======
-            uint256 idx = getMarketIdx(i);
-            accrueRewards(idx, user);
->>>>>>> ca9cbf20
         }
     }
 
     /// Accrues rewards to a user for a given market
-<<<<<<< HEAD
     /// @notice Assumes LP position hasn't changed since last accrual
     /// @dev Updating rewards due to changes in LP position is handled by updateStakingPosition
     /// @param market Address of the market in ClearingHouse.perpetuals
     /// @param user Address of the user
-    function accrueRewards(
-        address market,
-        address user
-    ) public virtual nonReentrant {
-        if (
-            block.timestamp <
-            lastDepositTimeByUserByMarket[user][market] +
-                earlyWithdrawalThreshold
-        )
-            revert RewardDistributor_EarlyRewardAccrual(
-                user,
-                market,
-                lastDepositTimeByUserByMarket[user][market] +
-                    earlyWithdrawalThreshold
-            );
-        uint256 lpPosition = lpPositionsPerUser[user][market];
-        if (lpPosition != getCurrentPosition(user, market))
-            // only occurs if the user has a pre-existing liquidity position and has not registered for rewards,
-            // since updating LP position calls updateStakingPosition which updates lpPositionsPerUser
-            revert RewardDistributor_LpPositionMismatch(
-                user,
-                market,
-                lpPosition,
-                getCurrentPosition(user, market)
-            );
-        if (totalLiquidityPerMarket[market] == 0) return;
-        updateMarketRewards(market);
-        for (uint i; i < rewardTokensPerMarket[market].length; ++i) {
-            address token = rewardTokensPerMarket[market][i];
-            uint256 newRewards = (lpPosition *
-                (cumulativeRewardPerLpToken[token][market] -
-                    cumulativeRewardPerLpTokenPerUser[user][token][market])) /
-                1e18;
-            rewardsAccruedByUser[user][token] += newRewards;
-            totalUnclaimedRewards[token] += newRewards;
-            cumulativeRewardPerLpTokenPerUser[user][token][
-                market
-            ] = cumulativeRewardPerLpToken[token][market];
-            emit RewardAccruedToUser(user, token, market, newRewards);
-        }
-    }
+    function accrueRewards(address market, address user) public virtual;
 
     /// Returns the amount of rewards that would be accrued to a user for a given market
     /// @notice Serves as a static version of accrueRewards(uint256 idx, address user)
     /// @param market Address of the market in ClearingHouse.perpetuals
-=======
-    /// @notice Assumes users position hasn't changed since last accrual
-    /// @dev Updating rewards due to changes in position is handled by updateStakingPosition
-    /// @param idx Index of the market
-    /// @param user Address of the user
-    function accrueRewards(uint256 idx, address user) public virtual;
-
-    /// Returns the amount of rewards that would be accrued to a user for a given market
-    /// @notice Serves as a static version of accrueRewards(uint256 idx, address user)
-    /// @param idx Index of the market
->>>>>>> ca9cbf20
     /// @param user Address of the user
     /// @return Amount of new rewards that would be accrued to the user for each reward token
     function viewNewRewardAccrual(
@@ -614,72 +416,15 @@
     }
 
     /// Returns the amount of rewards that would be accrued to a user for a given market and reward token
-<<<<<<< HEAD
     /// @param market Address of the market in ClearingHouse.perpetuals
-=======
-    /// @param idx Index of the market
->>>>>>> ca9cbf20
     /// @param user Address of the user
     /// @param token Address of the reward token
-    /// @return Amount of new rewards that would be accrued to the user
+    /// @return Amount of new rewards that would be accrued to the useridx Index
     function viewNewRewardAccrual(
         address market,
         address user,
         address token
-<<<<<<< HEAD
-    ) public view returns (uint256) {
-        if (
-            block.timestamp <
-            lastDepositTimeByUserByMarket[user][market] +
-                earlyWithdrawalThreshold
-        )
-            revert RewardDistributor_EarlyRewardAccrual(
-                user,
-                market,
-                lastDepositTimeByUserByMarket[user][market] +
-                    earlyWithdrawalThreshold
-            );
-        if (
-            lpPositionsPerUser[user][market] != getCurrentPosition(user, market)
-        )
-            // only occurs if the user has a pre-existing liquidity position and has not registered for rewards,
-            // since updating LP position calls updateStakingPosition which updates lpPositionsPerUser
-            revert RewardDistributor_LpPositionMismatch(
-                user,
-                market,
-                lpPositionsPerUser[user][market],
-                getCurrentPosition(user, market)
-            );
-        if (timeOfLastCumRewardUpdate[market] == 0)
-            revert RewardDistributor_UninitializedStartTime(market);
-        uint256 deltaTime = block.timestamp - timeOfLastCumRewardUpdate[market];
-        if (totalLiquidityPerMarket[market] == 0) return 0;
-        RewardInfo memory rewardInfo = rewardInfoByToken[token];
-        uint256 totalTimeElapsed = block.timestamp -
-            rewardInfo.initialTimestamp;
-        // Calculate the new cumRewardPerLpToken by adding (inflationRatePerSecond x guageWeight x deltaTime) to the previous cumRewardPerLpToken
-        uint256 inflationRate = rewardInfo.inflationRate.div(
-            rewardInfo.reductionFactor.pow(totalTimeElapsed.div(365 days))
-        );
-        uint256 newMarketRewards = (((inflationRate *
-            rewardInfo.marketWeights[getMarketWeightIdx(token, market)]) /
-            10000) * deltaTime) / 365 days;
-        uint256 newCumRewardPerLpToken = cumulativeRewardPerLpToken[token][
-            market
-        ] + (newMarketRewards * 1e18) / totalLiquidityPerMarket[market];
-        uint256 newUserRewards = lpPositionsPerUser[user][market].mul(
-            (newCumRewardPerLpToken -
-                cumulativeRewardPerLpTokenPerUser[user][token][market])
-        );
-        return newUserRewards;
-    }
-
-    function paused() public view override returns (bool) {
-        return super.paused() || Pausable(address(clearingHouse)).paused();
-    }
-=======
     ) public view virtual returns (uint256);
->>>>>>> ca9cbf20
 
     /* ****************** */
     /*      Internal      */
