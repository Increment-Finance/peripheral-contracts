// SPDX-License-Identifier: AGPL-3.0
pragma solidity 0.8.16;

// contracts
import {SafeERC20} from "@openzeppelin/contracts/token/ERC20/utils/SafeERC20.sol";
import {Pausable} from "@openzeppelin/contracts/security/Pausable.sol";
import {RewardController} from "./RewardController.sol";

// interfaces
import {IERC20Metadata} from "@openzeppelin/contracts/token/ERC20/extensions/IERC20Metadata.sol";
import {IClearingHouse} from "increment-protocol/interfaces/IClearingHouse.sol";
import {IPerpetual} from "increment-protocol/interfaces/IPerpetual.sol";
import {IStakingContract} from "increment-protocol/interfaces/IStakingContract.sol";
import {IRewardDistributor} from "./interfaces/IRewardDistributor.sol";

// libraries
import {PRBMathUD60x18} from "prb-math/contracts/PRBMathUD60x18.sol";

// import {console2 as console} from "forge/console2.sol";

contract RewardDistributor is
    IRewardDistributor,
    IStakingContract,
    RewardController
{
    using SafeERC20 for IERC20Metadata;
    using PRBMathUD60x18 for uint256;

    /// @notice Clearing House contract
    IClearingHouse public clearingHouse;

    /// @notice Address of the token vault
    address public tokenVault;

    /// @notice Amount of time after which LPs can remove liquidity without penalties
    uint256 public override earlyWithdrawalThreshold;

    /// @notice Rewards accrued and not yet claimed by user
    /// @dev First address is user, second is reward token
    mapping(address => mapping(address => uint256)) public rewardsAccruedByUser;

    /// @notice Total rewards accrued and not claimed by all users
    /// @dev Address is reward token
    mapping(address => uint256) public totalUnclaimedRewards;

    /// @notice Last timestamp when user withdrew liquidity from a market
    /// @dev First address is user, second is from ClearingHouse.perpetuals
    mapping(address => mapping(address => uint256))
        public lastDepositTimeByUserByMarket;

    /// @notice Latest LP positions per user and market index
    /// @dev First address is user, second is from ClearingHouse.perpetuals
    mapping(address => mapping(address => uint256)) public lpPositionsPerUser;

    /// @notice Reward accumulator for market rewards per reward token, as a number of reward tokens per LP token
    /// @dev First address is reward token, second is from ClearingHouse.perpetuals
    mapping(address => mapping(address => uint256))
        public cumulativeRewardPerLpToken;

    /// @notice Reward accumulator value per reward token when user rewards were last updated
    /// @dev First address is user, second is reward token, third is from ClearingHouse.perpetuals
    mapping(address => mapping(address => mapping(address => uint256)))
        public cumulativeRewardPerLpTokenPerUser;

    /// @notice Timestamp of the most recent update to the reward accumulator
    /// @dev Address is from ClearingHouse.perpetuals array
    mapping(address => uint256) public timeOfLastCumRewardUpdate;

    /// @notice Total LP tokens registered for rewards per market per day
    /// @dev Address is from ClearingHouse.perpetuals array
    mapping(address => uint256) public totalLiquidityPerMarket;

    modifier onlyClearingHouse() {
        if (msg.sender != address(clearingHouse))
            revert RewardDistributor_CallerIsNotClearingHouse(msg.sender);
        _;
    }

    constructor(
        uint256 _initialInflationRate,
        uint256 _initialReductionFactor,
        address _rewardToken,
        address _clearingHouse,
        address _tokenVault,
        uint256 _earlyWithdrawalThreshold,
        uint16[] memory _initialRewardWeights
    ) RewardController(_initialInflationRate, _initialReductionFactor) {
        clearingHouse = IClearingHouse(_clearingHouse);
        tokenVault = _tokenVault;
        earlyWithdrawalThreshold = _earlyWithdrawalThreshold;
        // Add reward token info
        rewardInfoByToken[_rewardToken] = RewardInfo({
            token: IERC20Metadata(_rewardToken),
            initialTimestamp: block.timestamp,
            inflationRate: _initialInflationRate,
            reductionFactor: _initialReductionFactor,
            marketWeights: _initialRewardWeights
        });
        for (uint256 i; i < getNumMarkets(); ++i) {
            uint256 idx = getMarketIdx(i);
            address market = getMarketAddress(idx);
            rewardTokensPerMarket[market].push(_rewardToken);
            timeOfLastCumRewardUpdate[market] = block.timestamp;
        }
        emit RewardTokenAdded(
            _rewardToken,
            block.timestamp,
            _initialInflationRate,
            _initialReductionFactor
        );
    }

    /* ****************** */
    /*      Markets       */
    /* ****************** */

    /// @inheritdoc RewardController
    function getNumMarkets() public view virtual override returns (uint256) {
        return clearingHouse.getNumMarkets();
    }

    /// @inheritdoc RewardController
    function getMaxMarketIdx() public view virtual override returns (uint256) {
        return clearingHouse.marketIds() - 1;
    }

    /// @inheritdoc RewardController
    function getMarketAddress(
        uint256 index
    ) public view virtual override returns (address) {
        if (index > getMaxMarketIdx())
            revert RewardDistributor_InvalidMarketIndex(
                index,
                getMaxMarketIdx()
            );
        return address(clearingHouse.perpetuals(index));
    }

    /// @inheritdoc RewardController
    function getMarketIdx(
        uint256 i
    ) public view virtual override returns (uint256) {
        return clearingHouse.id(i);
    }

    /// @inheritdoc RewardController
    function getAllowlistIdx(
        uint256 idx
    ) public view virtual override returns (uint256) {
        for (uint i; i < getNumMarkets(); ++i) {
            if (getMarketIdx(i) == idx) return i;
        }
        revert RewardDistributor_MarketIndexNotAllowlisted(idx);
    }

    /// Returns the current position of the user in the market (i.e., perpetual market)
    /// @param lp Address of the user
    /// @param market Address of the market
    /// @return Current position of the user in the market
    function getCurrentPosition(
        address lp,
        address market
    ) public view virtual returns (uint256) {
        return IPerpetual(market).getLpLiquidity(lp);
    }

    /* ****************** */
    /*   Reward Accrual   */
    /* ****************** */

    /// @inheritdoc RewardController
    function updateMarketRewards(uint256 idx) public override {
        address market = getMarketAddress(idx);
        uint256 liquidity = totalLiquidityPerMarket[market];
        uint256 deltaTime = block.timestamp - timeOfLastCumRewardUpdate[market];
        if (deltaTime == 0) return;
        if (liquidity == 0) {
            timeOfLastCumRewardUpdate[market] = block.timestamp;
            return;
        }
        uint256 allowlistIdx = getAllowlistIdx(idx);
        for (uint256 i; i < rewardTokensPerMarket[market].length; ++i) {
            address token = rewardTokensPerMarket[market][i];
            RewardInfo memory rewardInfo = rewardInfoByToken[token];
            if (
                allowlistIdx >= rewardInfo.marketWeights.length ||
                rewardInfo.marketWeights[allowlistIdx] == 0
            ) continue;
            uint16 marketWeight = rewardInfo.marketWeights[allowlistIdx];
            uint256 totalTimeElapsed = block.timestamp -
                rewardInfo.initialTimestamp;
            // Calculate the new cumRewardPerLpToken by adding (inflationRatePerSecond x marketWeight x deltaTime) / liquidity to the previous cumRewardPerLpToken
            uint256 inflationRate = (
                rewardInfo.inflationRate.div(
                    rewardInfo.reductionFactor.pow(
                        totalTimeElapsed.div(365 days)
                    )
                )
            );
            uint256 newRewards = (((((inflationRate * marketWeight) / 10000) *
                deltaTime) / 365 days) * 1e18) / liquidity;
            if (newRewards > 0) {
                cumulativeRewardPerLpToken[token][market] += newRewards;
                emit RewardAccruedToMarket(market, token, newRewards);
            }
        }
        // Set timeOfLastCumRewardUpdate to the currentTime
        timeOfLastCumRewardUpdate[market] = block.timestamp;
    }

    /// Accrues rewards and updates the stored LP position of a user and the total LP of a market
    /// @dev Executes whenever a user's liquidity is updated for any reason
    /// @param idx Index of the perpetual market in the ClearingHouse
    /// @param user Address of the liquidity provier
    function updateStakingPosition(
        uint256 idx,
        address user
    ) external virtual override nonReentrant onlyClearingHouse {
        updateMarketRewards(idx);
        address market = getMarketAddress(idx);
        uint256 prevLpPosition = lpPositionsPerUser[user][market];
        uint256 newLpPosition = getCurrentPosition(user, market);
        for (uint256 i; i < rewardTokensPerMarket[market].length; ++i) {
            address token = rewardTokensPerMarket[market][i];
<<<<<<< HEAD
            /// newRewards = user.lpBalance x (global.cumRewardPerLpToken - user.cumRewardPerLpToken)
            uint256 newRewards = prevTotalLiquidity > 0
                ? (prevLpPosition *
                    (cumulativeRewardPerLpToken[token][market] -
                        cumulativeRewardPerLpTokenPerUser[user][token][
                            market
                        ])) / 1e18
                : 0;
=======
            /// newRewards = user.lpBalance / global.lpBalance x (global.cumRewardPerLpToken - user.cumRewardPerLpToken)
            uint256 newRewards = (prevLpPosition *
                (cumulativeRewardPerLpToken[token][market] -
                    cumulativeRewardPerLpTokenPerUser[user][token][market])) /
                1e18;
>>>>>>> c10cc8f4
            if (newLpPosition >= prevLpPosition) {
                // Added liquidity
                if (lastDepositTimeByUserByMarket[user][market] == 0) {
                    lastDepositTimeByUserByMarket[user][market] = block
                        .timestamp;
                }
            } else {
                // Removed liquidity - need to check if within early withdrawal threshold
                uint256 deltaTime = block.timestamp -
                    lastDepositTimeByUserByMarket[user][market];
                if (deltaTime < earlyWithdrawalThreshold) {
                    // Early withdrawal - apply penalty
                    newRewards -=
                        (newRewards * (earlyWithdrawalThreshold - deltaTime)) /
                        earlyWithdrawalThreshold;
                }
                if (newLpPosition > 0) {
                    // Reset timer
                    lastDepositTimeByUserByMarket[user][market] = block
                        .timestamp;
                } else {
                    // Full withdrawal, so next deposit is an initial deposit
                    lastDepositTimeByUserByMarket[user][market] = 0;
                }
            }
            cumulativeRewardPerLpTokenPerUser[user][token][
                market
            ] = cumulativeRewardPerLpToken[token][market];
            if (newRewards > 0) {
                rewardsAccruedByUser[user][token] += newRewards;
                totalUnclaimedRewards[token] += newRewards;
                emit RewardAccruedToUser(
                    user,
                    token,
                    address(market),
                    newRewards
                );
            }
        }
        totalLiquidityPerMarket[market] =
            totalLiquidityPerMarket[market] +
            newLpPosition -
            prevLpPosition;
        lpPositionsPerUser[user][market] = newLpPosition;
    }

    /* ****************** */
    /*     Governance     */
    /* ****************** */

    /// Sets the start time for accruing rewards to a market which has not been initialized yet
    /// @param _market Address of the market (i.e., perpetual market)
    function initMarketStartTime(
        address _market
    ) external onlyRole(GOVERNANCE) {
        if (timeOfLastCumRewardUpdate[_market] != 0)
            revert RewardDistributor_AlreadyInitializedStartTime(_market);
        timeOfLastCumRewardUpdate[_market] = block.timestamp;
    }

    /// Adds a new reward token
    /// @param _rewardToken Address of the reward token
    /// @param _initialInflationRate Initial inflation rate for the new token
    /// @param _initialReductionFactor Initial reduction factor for the new token
    /// @param _marketWeights Initial weights per market for the new token
    function addRewardToken(
        address _rewardToken,
        uint256 _initialInflationRate,
        uint256 _initialReductionFactor,
        uint16[] calldata _marketWeights
    ) external nonReentrant onlyRole(GOVERNANCE) {
        uint256 marketsLength = getNumMarkets();
        if (_marketWeights.length != marketsLength)
            revert RewardController_IncorrectWeightsCount(
                _marketWeights.length,
                marketsLength
            );
        // Validate weights
        uint16 totalWeight;
        for (uint i; i < marketsLength; ++i) {
            uint256 idx = getMarketIdx(i);
            updateMarketRewards(idx);
            uint16 weight = _marketWeights[i];
            if (weight == 0) continue;
            if (weight > 10000)
                revert RewardController_WeightExceedsMax(weight, 10000);
            address market = getMarketAddress(idx);
            if (rewardTokensPerMarket[market].length >= MAX_REWARD_TOKENS)
                revert RewardController_AboveMaxRewardTokens(MAX_REWARD_TOKENS);
            totalWeight += weight;
            rewardTokensPerMarket[market].push(_rewardToken);
            emit NewWeight(market, _rewardToken, weight);
        }
        if (totalWeight != 10000)
            revert RewardController_IncorrectWeightsSum(totalWeight, 10000);
        // Add reward token info
        rewardInfoByToken[_rewardToken] = RewardInfo({
            token: IERC20Metadata(_rewardToken),
            initialTimestamp: block.timestamp,
            inflationRate: _initialInflationRate,
            reductionFactor: _initialReductionFactor,
            marketWeights: _marketWeights
        });
        emit RewardTokenAdded(
            _rewardToken,
            block.timestamp,
            _initialInflationRate,
            _initialReductionFactor
        );
    }

    /// Removes a reward token
    /// @param _token Address of the reward token to remove
    function removeRewardToken(
        address _token
    ) external nonReentrant onlyRole(GOVERNANCE) {
        if (
            _token == address(0) ||
            rewardInfoByToken[_token].token != IERC20Metadata(_token)
        ) revert RewardController_InvalidRewardTokenAddress(_token);
        uint256 marketsLength = getNumMarkets();
        // Update rewards for all markets before removal
        for (uint i; i < marketsLength; ++i) {
            uint256 idx = clearingHouse.id(i);
            address market = getMarketAddress(idx);
            updateMarketRewards(idx);
            // The `delete` keyword applied to arrays does not reduce array length
            uint256 numRewards = rewardTokensPerMarket[market].length;
            for (uint j = 0; j < numRewards; ++j) {
                if (rewardTokensPerMarket[market][j] != _token) continue;
                // Find the token in the array and swap it with the last element
                rewardTokensPerMarket[market][j] = rewardTokensPerMarket[
                    market
                ][numRewards - 1];
                // Delete the last element
                rewardTokensPerMarket[market].pop();
                break;
            }
        }
        delete rewardInfoByToken[_token];
        // Determine how much of the removed token should be sent back to governance
        uint256 balance = _rewardTokenBalance(_token);
        uint256 unclaimedAccruals = totalUnclaimedRewards[_token];
        uint256 unaccruedBalance = balance >= unclaimedAccruals
            ? balance - unclaimedAccruals
            : 0;
        // Transfer remaining tokens to governance (which is the sender)
        IERC20Metadata(_token).safeTransferFrom(
            tokenVault,
            msg.sender,
            unaccruedBalance
        );
        emit RewardTokenRemoved(_token, unclaimedAccruals, unaccruedBalance);
    }

    /* ****************** */
    /*    External User   */
    /* ****************** */

    /// Fetches and stores the caller's LP positions and updates the total liquidity in each market
    /// @dev Can only be called once per user, only necessary if user was an LP prior to this contract's deployment
    function registerPositions() external nonReentrant {
        uint256 numMarkets = getNumMarkets();
        for (uint i; i < numMarkets; ++i) {
            uint idx = getMarketIdx(i);
            address market = getMarketAddress(idx);
            if (lpPositionsPerUser[msg.sender][market] != 0)
                revert RewardDistributor_PositionAlreadyRegistered(
                    msg.sender,
                    i,
                    lpPositionsPerUser[msg.sender][market]
                );
            uint256 lpPosition = getCurrentPosition(msg.sender, market);
            lpPositionsPerUser[msg.sender][market] = lpPosition;
            totalLiquidityPerMarket[market] += lpPosition;
        }
    }

    /// Fetches and stores the caller's LP positions and updates the total liquidity in each market
    /// @dev Can only be called once per user, only necessary if user was an LP prior to this contract's deployment
    /// @param _marketIndexes Indexes of the perpetual markets in the ClearingHouse to sync with
    function registerPositions(
        uint256[] calldata _marketIndexes
    ) external nonReentrant {
        for (uint i; i < _marketIndexes.length; ++i) {
            uint256 idx = _marketIndexes[i];
            address market = getMarketAddress(idx);
            if (lpPositionsPerUser[msg.sender][market] != 0)
                revert RewardDistributor_PositionAlreadyRegistered(
                    msg.sender,
                    idx,
                    lpPositionsPerUser[msg.sender][market]
                );
            uint256 lpPosition = getCurrentPosition(msg.sender, market);
            lpPositionsPerUser[msg.sender][market] = lpPosition;
            totalLiquidityPerMarket[market] += lpPosition;
        }
    }

    /// Accrues and then distributes rewards for all markets to the caller
    function claimRewards() public override {
        claimRewardsFor(msg.sender);
    }

    /// Accrues and then distributes rewards for all markets to the given user
    /// @param _user Address of the user to claim rewards for
    function claimRewardsFor(address _user) public override {
        for (uint i; i < getNumMarkets(); ++i) {
            uint256 idx = getMarketIdx(i);
            address market = getMarketAddress(idx);
            claimRewardsFor(_user, market);
        }
    }

    function claimRewardsFor(address _user, address _market) public override {
        claimRewardsFor(_user, rewardTokensPerMarket[_market]);
    }

    /// Accrues and then distributes rewards for all markets to the given user
    /// @param _user Address of the user to claim rewards for
    function claimRewardsFor(
        address _user,
        address[] memory _rewardTokens
    ) public override whenNotPaused {
        for (uint i; i < getNumMarkets(); ++i) {
            uint256 idx = getMarketIdx(i);
            accrueRewards(idx, _user);
        }
        for (uint i; i < _rewardTokens.length; ++i) {
            address token = _rewardTokens[i];
            uint256 rewards = rewardsAccruedByUser[_user][token];
            if (rewards > 0) {
                uint256 remainingRewards = _distributeReward(
                    token,
                    _user,
                    rewards
                );
                rewardsAccruedByUser[_user][token] = remainingRewards;
                emit RewardClaimed(_user, token, rewards - remainingRewards);
                if (remainingRewards > 0) {
                    emit RewardTokenShortfall(
                        token,
                        totalUnclaimedRewards[token]
                    );
                }
            }
        }
    }

    /// Accrues rewards to a user for all markets
    /// @notice Assumes LP position hasn't changed since last accrual
    /// @dev Updating rewards due to changes in LP position is handled by updateStakingPosition
    /// @param user Address of the user to accrue rewards for
    function accrueRewards(address user) external override {
        for (uint i; i < getNumMarkets(); ++i) {
            uint256 idx = clearingHouse.id(i);
            accrueRewards(idx, user);
        }
    }

    /// Accrues rewards to a user for a given market
    /// @notice Assumes LP position hasn't changed since last accrual
    /// @dev Updating rewards due to changes in LP position is handled by updateStakingPosition
    /// @param idx Index of the market in ClearingHouse.perpetuals
    /// @param user Address of the user
    function accrueRewards(uint256 idx, address user) public nonReentrant {
        address market = getMarketAddress(idx);
        if (
            block.timestamp <
            lastDepositTimeByUserByMarket[user][market] +
                earlyWithdrawalThreshold
        )
            revert RewardDistributor_EarlyRewardAccrual(
                user,
                idx,
                lastDepositTimeByUserByMarket[user][market] +
                    earlyWithdrawalThreshold
            );
        uint256 lpPosition = lpPositionsPerUser[user][market];
        if (lpPosition != getCurrentPosition(user, market))
            // only occurs if the user has a pre-existing liquidity position and has not registered for rewards,
            // since updating LP position calls updateStakingPosition which updates lpPositionsPerUser
            revert RewardDistributor_LpPositionMismatch(
                user,
                idx,
                lpPosition,
                getCurrentPosition(user, market)
            );
        if (totalLiquidityPerMarket[market] == 0) return;
        updateMarketRewards(idx);
        for (uint i; i < rewardTokensPerMarket[market].length; ++i) {
            address token = rewardTokensPerMarket[market][i];
            uint256 newRewards = (lpPosition *
                (cumulativeRewardPerLpToken[token][market] -
                    cumulativeRewardPerLpTokenPerUser[user][token][market])) /
                1e18;
            rewardsAccruedByUser[user][token] += newRewards;
            totalUnclaimedRewards[token] += newRewards;
            cumulativeRewardPerLpTokenPerUser[user][token][
                market
            ] = cumulativeRewardPerLpToken[token][market];
            emit RewardAccruedToUser(user, token, market, newRewards);
        }
    }

    /// Returns the amount of rewards that would be accrued to a user for a given market
    /// @notice Serves as a static version of accrueRewards(uint256 idx, address user)
    /// @param idx Index of the market in ClearingHouse.perpetuals
    /// @param user Address of the user
    /// @return Amount of new rewards that would be accrued to the user for each reward token
    function viewNewRewardAccrual(
        uint256 idx,
        address user
    ) public view returns (uint256[] memory) {
        address market = getMarketAddress(idx);
        uint256[] memory newRewards = new uint256[](
            rewardTokensPerMarket[market].length
        );
        for (uint i; i < rewardTokensPerMarket[market].length; ++i) {
            address token = rewardTokensPerMarket[market][i];
            newRewards[i] = viewNewRewardAccrual(idx, user, token);
        }
        return newRewards;
    }

    /// Returns the amount of rewards that would be accrued to a user for a given market and reward token
    /// @param idx Index of the market in ClearingHouse.perpetuals
    /// @param user Address of the user
    /// @param token Address of the reward token
    /// @return Amount of new rewards that would be accrued to the user
    function viewNewRewardAccrual(
        uint256 idx,
        address user,
        address token
    ) public view returns (uint256) {
        address market = getMarketAddress(idx);
        if (
            block.timestamp <
            lastDepositTimeByUserByMarket[user][market] +
                earlyWithdrawalThreshold
        )
            revert RewardDistributor_EarlyRewardAccrual(
                user,
                idx,
                lastDepositTimeByUserByMarket[user][market] +
                    earlyWithdrawalThreshold
            );
        uint256 lpPosition = lpPositionsPerUser[user][market];
        if (lpPosition != getCurrentPosition(user, market))
            // only occurs if the user has a pre-existing liquidity position and has not registered for rewards,
            // since updating LP position calls updateStakingPosition which updates lpPositionsPerUser
            revert RewardDistributor_LpPositionMismatch(
                user,
                idx,
                lpPosition,
                getCurrentPosition(user, market)
            );
        uint256 liquidity = totalLiquidityPerMarket[market];
        if (timeOfLastCumRewardUpdate[market] == 0)
            revert RewardDistributor_UninitializedStartTime(market);
        uint256 deltaTime = block.timestamp - timeOfLastCumRewardUpdate[market];
        if (liquidity == 0) return 0;
        RewardInfo memory rewardInfo = rewardInfoByToken[token];
        uint256 totalTimeElapsed = block.timestamp -
            rewardInfo.initialTimestamp;
        // Calculate the new cumRewardPerLpToken by adding (inflationRatePerSecond x guageWeight x deltaTime) to the previous cumRewardPerLpToken
        uint256 inflationRate = rewardInfo.inflationRate.div(
            rewardInfo.reductionFactor.pow(totalTimeElapsed.div(365 days))
        );
        uint256 newMarketRewards = (((inflationRate *
            rewardInfo.marketWeights[idx]) / 10000) * deltaTime) / 365 days;
        uint256 newCumRewardPerLpToken = cumulativeRewardPerLpToken[token][
            market
        ] + (newMarketRewards * 1e18) / liquidity;
        uint256 newUserRewards = lpPosition.mul(
            (newCumRewardPerLpToken -
                cumulativeRewardPerLpTokenPerUser[user][token][market])
        );
        return newUserRewards;
    }

    function paused() public view override returns (bool) {
        return super.paused() || Pausable(address(clearingHouse)).paused();
    }

    /* ****************** */
    /*      Internal      */
    /* ****************** */

    function _distributeReward(
        address _token,
        address _to,
        uint256 _amount
    ) internal returns (uint256) {
        uint256 rewardsRemaining = _rewardTokenBalance(_token);
        IERC20Metadata rewardToken = IERC20Metadata(_token);
        if (_amount <= rewardsRemaining) {
            rewardToken.safeTransferFrom(tokenVault, _to, _amount);
            totalUnclaimedRewards[_token] -= _amount;
            return 0;
        } else {
            rewardToken.safeTransferFrom(tokenVault, _to, rewardsRemaining);
            totalUnclaimedRewards[_token] -= rewardsRemaining;
            return _amount - rewardsRemaining;
        }
    }

    function _rewardTokenBalance(
        address _token
    ) internal view returns (uint256) {
        IERC20Metadata rewardToken = IERC20Metadata(_token);
        return rewardToken.balanceOf(tokenVault);
    }
}<|MERGE_RESOLUTION|>--- conflicted
+++ resolved
@@ -222,22 +222,11 @@
         uint256 newLpPosition = getCurrentPosition(user, market);
         for (uint256 i; i < rewardTokensPerMarket[market].length; ++i) {
             address token = rewardTokensPerMarket[market][i];
-<<<<<<< HEAD
-            /// newRewards = user.lpBalance x (global.cumRewardPerLpToken - user.cumRewardPerLpToken)
-            uint256 newRewards = prevTotalLiquidity > 0
-                ? (prevLpPosition *
-                    (cumulativeRewardPerLpToken[token][market] -
-                        cumulativeRewardPerLpTokenPerUser[user][token][
-                            market
-                        ])) / 1e18
-                : 0;
-=======
             /// newRewards = user.lpBalance / global.lpBalance x (global.cumRewardPerLpToken - user.cumRewardPerLpToken)
             uint256 newRewards = (prevLpPosition *
                 (cumulativeRewardPerLpToken[token][market] -
                     cumulativeRewardPerLpTokenPerUser[user][token][market])) /
                 1e18;
->>>>>>> c10cc8f4
             if (newLpPosition >= prevLpPosition) {
                 // Added liquidity
                 if (lastDepositTimeByUserByMarket[user][market] == 0) {
