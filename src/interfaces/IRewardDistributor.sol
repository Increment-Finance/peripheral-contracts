// SPDX-License-Identifier: AGPL-3.0
pragma solidity 0.8.16;

// interfaces
import {IERC20Metadata} from "@openzeppelin/contracts/token/ERC20/extensions/IERC20Metadata.sol";
import {IPerpetual} from "increment-protocol/interfaces/IPerpetual.sol";

interface IRewardDistributor {
    /// Emitted when rewards are accrued to an LP
    /// @param lp Address of the liquidity provier
    /// @param rewardToken Address of the reward token
<<<<<<< HEAD
    /// @param market Address of the market
=======
    /// @param perpetual Address of the market
>>>>>>> ca9cbf20
    /// @param reward Amount of reward accrued
    event RewardAccruedToUser(
        address indexed lp,
        address rewardToken,
        address market,
        uint256 reward
    );

    /// Emitted when rewards are accrued to a market
<<<<<<< HEAD
    /// @param market Address of the market
=======
    /// @param perpetual Address of the market
>>>>>>> ca9cbf20
    /// @param rewardToken Address of the reward token
    /// @param reward Amount of reward accrued
    event RewardAccruedToMarket(
        address indexed market,
        address rewardToken,
        uint256 reward
    );

    /// Emitted when an LP claims their accrued rewards
    /// @param lp Address of the liquidity provier
    /// @param rewardToken Address of the reward token
    /// @param reward Amount of reward claimed
    event RewardClaimed(
        address indexed lp,
        address rewardToken,
        uint256 reward
    );

    /// Emitted when an LP's position is changed in the reward distributor
    /// @param lp Address of the liquidity provier
<<<<<<< HEAD
    /// @param market Address of the market
=======
    /// @param perpetualIndex Index of the market
>>>>>>> ca9cbf20
    /// @param prevPosition Previous LP position of the user
    /// @param newPosition New LP position of the user
    event PositionUpdated(
        address indexed lp,
        address market,
        uint256 prevPosition,
        uint256 newPosition
    );

    /// Emitted when the address of the ecosystem reserve for storing reward tokens is updated
    /// @param newEcosystemReserve Address of the new ecosystem reserve
    event EcosystemReserveUpdated(
        address prevEcosystemReserve,
        address newEcosystemReserve
    );

    error RewardDistributor_InvalidMarketIndex(uint256 index, uint256 maxIndex);
    error RewardDistributor_MarketHasNoRewardWeight(
        address market,
        address rewardToken
    );
    error RewardDistributor_UninitializedStartTime(address market);
    error RewardDistributor_AlreadyInitializedStartTime(address market);
    error RewardDistributor_NoRewardsToClaim(address user);
    error RewardDistributor_PositionAlreadyRegistered(
        address lp,
        address market,
        uint256 position
    );
    error RewardDistributor_EarlyRewardAccrual(
        address user,
        address market,
        uint256 claimAllowedTimestamp
    );
    error RewardDistributor_LpPositionMismatch(
        address lp,
        address market,
        uint256 prevPosition,
        uint256 newPosition
    );
    error RewardDistributor_InvalidEcosystemReserve(address invalidAddress);

    function getCurrentPosition(
        address,
        address
    ) external view returns (uint256);

    function addRewardToken(
        address,
        uint256,
        uint256,
        address[] calldata,
        uint16[] calldata
    ) external;

    function removeRewardToken(address) external;

    function setEcosystemReserve(address) external;

    function registerPositions() external;

    function registerPositions(address[] calldata) external;

    function claimRewards() external;

    function claimRewardsFor(address) external;

    function claimRewardsFor(address, address) external;

    function claimRewardsFor(address, address[] memory) external;

    function accrueRewards(address) external;

    function accrueRewards(address, address) external;

    function viewNewRewardAccrual(
        address,
        address
    ) external view returns (uint256[] memory);

    function viewNewRewardAccrual(
        address,
        address,
        address
    ) external view returns (uint256);
}<|MERGE_RESOLUTION|>--- conflicted
+++ resolved
@@ -9,11 +9,7 @@
     /// Emitted when rewards are accrued to an LP
     /// @param lp Address of the liquidity provier
     /// @param rewardToken Address of the reward token
-<<<<<<< HEAD
     /// @param market Address of the market
-=======
-    /// @param perpetual Address of the market
->>>>>>> ca9cbf20
     /// @param reward Amount of reward accrued
     event RewardAccruedToUser(
         address indexed lp,
@@ -23,11 +19,7 @@
     );
 
     /// Emitted when rewards are accrued to a market
-<<<<<<< HEAD
     /// @param market Address of the market
-=======
-    /// @param perpetual Address of the market
->>>>>>> ca9cbf20
     /// @param rewardToken Address of the reward token
     /// @param reward Amount of reward accrued
     event RewardAccruedToMarket(
@@ -48,11 +40,7 @@
 
     /// Emitted when an LP's position is changed in the reward distributor
     /// @param lp Address of the liquidity provier
-<<<<<<< HEAD
     /// @param market Address of the market
-=======
-    /// @param perpetualIndex Index of the market
->>>>>>> ca9cbf20
     /// @param prevPosition Previous LP position of the user
     /// @param newPosition New LP position of the user
     event PositionUpdated(
