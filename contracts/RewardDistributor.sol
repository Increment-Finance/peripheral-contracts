--- conflicted
+++ resolved
@@ -39,13 +39,6 @@
     /// @dev Address is reward token
     mapping(address => uint256) public totalUnclaimedRewards;
 
-<<<<<<< HEAD
-=======
-    /// @notice Last timestamp when user withdrew liquidity from a market
-    /// @dev First address is user, second is the market
-    mapping(address => mapping(address => uint256)) public withdrawTimerStartByUserByMarket;
-
->>>>>>> ed97e102
     /// @notice Latest LP/staking positions per user and market
     /// @dev First address is user, second is the market
     mapping(address => mapping(address => uint256)) public lpPositionsPerUser;
