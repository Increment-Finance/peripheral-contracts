--- conflicted
+++ resolved
@@ -70,11 +70,7 @@
     )
         external
         virtual
-<<<<<<< HEAD
-        override(IStakingContract, RewardDistributor)
-=======
         override(IRewardContract, RewardDistributor)
->>>>>>> 88e20343
         onlySafetyModule
     {
         _updateMarketRewards(market);
@@ -137,60 +133,11 @@
     /*    External User   */
     /* ****************** */
 
-<<<<<<< HEAD
-    /// @notice Accrues rewards to a user for a given staking token
-    /// @dev Assumes stake position hasn't changed since last accrual, since updating rewards due to changes in
-    /// stake position is handled by `updateStakingPosition`
-    /// @param market Address of the token in `stakingTokens`
-    /// @param user Address of the user
-    function accrueRewards(
-        address market,
-        address user
-    ) public virtual override(IRewardDistributor, RewardDistributor) {
-        uint256 userPosition = lpPositionsPerUser[user][market];
-        if (userPosition != _getCurrentPosition(user, market))
-            // only occurs if the user has a pre-existing balance and has not registered for rewards,
-            // since updating stake position calls updateStakingPosition which updates lpPositionsPerUser
-            revert RewardDistributor_UserPositionMismatch(
-                user,
-                market,
-                userPosition,
-                _getCurrentPosition(user, market)
-            );
-        if (totalLiquidityPerMarket[market] == 0) return;
-        _updateMarketRewards(market);
-        uint256 rewardMultiplier = computeRewardMultiplier(user, market);
-        uint256 numTokens = rewardTokens.length;
-        for (uint i; i < numTokens; ++i) {
-            address token = rewardTokens[i];
-            uint256 newRewards = userPosition
-                .mul(
-                    cumulativeRewardPerLpToken[token][market] -
-                        cumulativeRewardPerLpTokenPerUser[user][token][market]
-                )
-                .mul(rewardMultiplier);
-            cumulativeRewardPerLpTokenPerUser[user][token][
-                market
-            ] = cumulativeRewardPerLpToken[token][market];
-            if (newRewards == 0) continue;
-            rewardsAccruedByUser[user][token] += newRewards;
-            totalUnclaimedRewards[token] += newRewards;
-            emit RewardAccruedToUser(user, token, market, newRewards);
-            uint256 rewardTokenBalance = _rewardTokenBalance(token);
-            if (totalUnclaimedRewards[token] > rewardTokenBalance) {
-                emit RewardTokenShortfall(
-                    token,
-                    totalUnclaimedRewards[token] - rewardTokenBalance
-                );
-            }
-        }
-=======
     /// @notice Indicates whether claiming rewards is currently paused
     /// @dev Contract is paused if either this contract or the SafetyModule has been paused
     /// @return True if paused, false otherwise
     function paused() public view override returns (bool) {
         return super.paused() || Pausable(address(safetyModule)).paused();
->>>>>>> 88e20343
     }
 
     /* ******************* */
