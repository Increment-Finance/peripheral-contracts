--- conflicted
+++ resolved
@@ -87,15 +87,6 @@
     /// @return Total rewards accrued and not claimed by all users
     function totalUnclaimedRewards(address rewardToken) external view returns (uint256);
 
-<<<<<<< HEAD
-=======
-    /// @notice Last timestamp when user withdrew liquidity from a market
-    /// @param user Address of the user
-    /// @param market Address of the market
-    /// @return Timestamp when user last withdrew liquidity from the market
-    function withdrawTimerStartByUserByMarket(address user, address market) external view returns (uint256);
-
->>>>>>> ed97e102
     /// @notice Latest LP/staking positions per user and market
     /// @param user Address of the user
     /// @param market Address of the market
