// SPDX-License-Identifier: GPL-3.0-or-later
pragma solidity 0.8.16;

// contracts
import {PerpetualUtils} from "../lib/increment-protocol/test/foundry/helpers/PerpetualUtils.sol";
import {Test} from "forge-std/Test.sol";
import "increment-protocol/ClearingHouse.sol";
import "increment-protocol/test/TestPerpetual.sol";
import "increment-protocol/tokens/UA.sol";
import "increment-protocol/tokens/VBase.sol";
import "increment-protocol/tokens/VQuote.sol";
import "increment-protocol/mocks/MockAggregator.sol";
import "@increment-governance/IncrementToken.sol";
import "../src/SafetyModule.sol";
import "../src/StakedToken.sol";
import {EcosystemReserve, IERC20 as AaveIERC20} from "../src/EcosystemReserve.sol";

// interfaces
import "increment-protocol/interfaces/ICryptoSwap.sol";
import "increment-protocol/interfaces/IPerpetual.sol";
import "increment-protocol/interfaces/IClearingHouse.sol";
import "increment-protocol/interfaces/ICurveCryptoFactory.sol";
import "increment-protocol/interfaces/IVault.sol";
import "increment-protocol/interfaces/IVBase.sol";
import "increment-protocol/interfaces/IVQuote.sol";
import "increment-protocol/interfaces/IInsurance.sol";
import "@chainlink/contracts/src/v0.8/interfaces/AggregatorV3Interface.sol";
import "@openzeppelin/contracts/token/ERC20/extensions/IERC20Metadata.sol";
import "@openzeppelin/contracts/token/ERC20/presets/ERC20PresetFixedSupply.sol";
import {IBalancerPoolToken, IWeightedPool, IWETH, JoinKind} from "../src/interfaces/balancer/IWeightedPool.sol";
import {IWeightedPoolFactory, IAsset, IVault as IBalancerVault} from "../src/interfaces/balancer/IWeightedPoolFactory.sol";

// libraries
import "increment-protocol/lib/LibMath.sol";
import "increment-protocol/lib/LibPerpetual.sol";
import {console2 as console} from "forge/console2.sol";

contract SafetyModuleTest is PerpetualUtils {
    using LibMath for int256;
    using LibMath for uint256;

    event RewardTokenShortfall(
        address indexed rewardToken,
        uint256 shortfallAmount
    );

    uint256 constant INITIAL_INFLATION_RATE = 1463753e18;
    uint256 constant INITIAL_REDUCTION_FACTOR = 1.189207115e18;
    uint256 constant INITIAL_MAX_USER_LOSS = 0.5e18;
    uint256 constant INITIAL_MAX_MULTIPLIER = 4e18;
    uint256 constant INITIAL_SMOOTHING_VALUE = 30e18;

    address liquidityProviderOne = address(123);
    address liquidityProviderTwo = address(456);

    IncrementToken public rewardsToken;
    IWETH public weth;
    StakedToken public stakedToken1;
    StakedToken public stakedToken2;

    EcosystemReserve public rewardVault;
    SafetyModule public safetyModule;
    IWeightedPoolFactory public weightedPoolFactory;
    IWeightedPool public balancerPool;
    IBalancerVault public balancerVault;
    bytes32 public poolId;
    IAsset[] public poolAssets;

    function setUp() public virtual override {
        deal(liquidityProviderOne, 100 ether);
        deal(liquidityProviderTwo, 100 ether);
        deal(address(this), 100 ether);

        // increment-protocol/test/foundry/helpers/Deployment.sol:setUp()
        super.setUp();

        // Deploy rewards tokens
        rewardsToken = new IncrementToken(20000000e18, address(this));
        rewardsToken.unpause();

        // Deploy the Ecosystem Reserve vault
        rewardVault = new EcosystemReserve(address(this));

        uint16[] memory weights = new uint16[](2);
        weights[0] = 5000;
        weights[1] = 5000;

        // Deploy safety module
        safetyModule = new SafetyModule(
            address(vault),
            address(0),
            INITIAL_MAX_USER_LOSS,
            INITIAL_MAX_MULTIPLIER,
            INITIAL_SMOOTHING_VALUE,
            address(rewardVault)
        );

        // Transfer half of the rewards tokens to the reward vault
        rewardsToken.transfer(
            address(rewardVault),
            rewardsToken.totalSupply() / 2
        );
        rewardVault.approve(
            AaveIERC20(address(rewardsToken)),
            address(safetyModule),
            type(uint256).max
        );

        // Transfer some of the rewards tokens to the liquidity providers
        rewardsToken.transfer(liquidityProviderOne, 10_000 ether);
        rewardsToken.transfer(liquidityProviderTwo, 10_000 ether);

        // Deploy Balancer pool
        weightedPoolFactory = IWeightedPoolFactory(
            0x897888115Ada5773E02aA29F775430BFB5F34c51
        );
        address[] memory poolTokens = new address[](2);
        poolTokens[0] = address(rewardsToken);
        poolTokens[1] = 0xC02aaA39b223FE8D0A0e5C4F27eAD9083C756Cc2;
        weth = IWETH(poolTokens[1]);
        uint256[] memory poolWeights = new uint256[](2);
        poolWeights[0] = 0.5e18;
        poolWeights[1] = 0.5e18;
        balancerPool = IWeightedPool(
            weightedPoolFactory.create(
                "50INCR-50WETH",
                "50INCR-50WETH",
                poolTokens,
                poolWeights,
                new address[](2),
                1e15,
                address(this),
                bytes32(0)
            )
        );

        // Add initial liquidity to the Balancer pool
        poolId = balancerPool.getPoolId();
        balancerVault = balancerPool.getVault();
        (IERC20[] memory poolERC20s, , ) = balancerVault.getPoolTokens(poolId);
        poolAssets = new IAsset[](2);
        poolAssets[0] = IAsset(address(poolERC20s[0]));
        poolAssets[1] = IAsset(address(poolERC20s[1]));
        uint256[] memory maxAmountsIn = new uint256[](2);
        maxAmountsIn[0] = 10_000 ether;
        maxAmountsIn[1] = 10 ether;
        IBalancerVault.JoinPoolRequest memory joinRequest = IBalancerVault
            .JoinPoolRequest(
                poolAssets,
                maxAmountsIn,
                abi.encode(JoinKind.INIT, maxAmountsIn),
                false
            );
        rewardsToken.approve(address(balancerVault), type(uint256).max);
        weth.approve(address(balancerVault), type(uint256).max);
        weth.deposit{value: 10 ether}();
        balancerVault.joinPool(
            poolId,
            address(this),
            address(this),
            joinRequest
        );

        // Deploy staking tokens
        stakedToken1 = new StakedToken(
            rewardsToken,
            safetyModule,
            1 days,
            10 days,
            "Staked INCR",
            "stINCR"
        );
        stakedToken2 = new StakedToken(
            balancerPool,
            safetyModule,
            1 days,
            10 days,
            "Staked 50INCR-50WETH BPT",
            "stIBPT"
        );

        // Register staking tokens with safety module
        safetyModule.addStakingToken(stakedToken1);
        safetyModule.addStakingToken(stakedToken2);
        address[] memory stakingTokens = new address[](2);
        stakingTokens[0] = address(stakedToken1);
        stakingTokens[1] = address(stakedToken2);
        uint16[] memory rewardWeights = new uint16[](2);
        rewardWeights[0] = 5000;
        rewardWeights[1] = 5000;
<<<<<<< HEAD
        safetyModule.updateRewardWeights(
            address(rewardsToken),
            stakingTokens,
=======
        safetyModule.addRewardToken(
            address(rewardsToken),
            INITIAL_INFLATION_RATE,
            INITIAL_REDUCTION_FACTOR,
>>>>>>> ca9cbf20
            rewardWeights
        );

        // Approve staking tokens and Balancer vault for users
        vm.startPrank(liquidityProviderOne);
        rewardsToken.approve(address(stakedToken1), type(uint256).max);
        balancerPool.approve(address(stakedToken2), type(uint256).max);
        rewardsToken.approve(address(balancerVault), type(uint256).max);
        weth.approve(address(balancerVault), type(uint256).max);
        vm.startPrank(liquidityProviderTwo);
        rewardsToken.approve(address(stakedToken1), type(uint256).max);
        balancerPool.approve(address(stakedToken2), type(uint256).max);
        rewardsToken.approve(address(balancerVault), type(uint256).max);
        weth.approve(address(balancerVault), type(uint256).max);
        vm.stopPrank();

        // Deposit ETH to WETH for users
        vm.startPrank(liquidityProviderOne);
        weth.deposit{value: 10 ether}();
        vm.startPrank(liquidityProviderTwo);
        weth.deposit{value: 10 ether}();
        vm.stopPrank();

        // Join Balancer pool as user 1
        maxAmountsIn[0] = 5000 ether;
        maxAmountsIn[1] = 10 ether;
        _joinBalancerPool(liquidityProviderOne, maxAmountsIn);

        // Stake as user 1
        _stake(
            stakedToken1,
            liquidityProviderOne,
            rewardsToken.balanceOf(liquidityProviderOne)
        );
        _stake(
            stakedToken2,
            liquidityProviderOne,
            balancerPool.balanceOf(liquidityProviderOne)
        );
    }

    function testDeployment() public {
        assertEq(safetyModule.getNumMarkets(), 2, "Market count mismatch");
        assertEq(
            safetyModule.getMaxMarketIdx(),
            1,
            "Max market index mismatch"
        );
        assertEq(
            safetyModule.getMarketAddress(0),
            address(stakedToken1),
            "Market address mismatch"
        );
        assertEq(safetyModule.getMarketIdx(0), 0, "Market index mismatch");
        assertEq(
            safetyModule.getStakingTokenIdx(address(stakedToken2)),
            1,
            "Staking token index mismatch"
        );
        assertEq(
            safetyModule.getMarketWeightIdx(
                address(rewardsToken),
                address(stakedToken1)
            ),
            0,
            "Market reward weight index mismatch"
        );
        assertEq(
            safetyModule.getCurrentPosition(
                liquidityProviderTwo,
                address(stakedToken1)
            ),
            0,
            "Current position mismatch"
        );
        assertEq(
            safetyModule.computeRewardMultiplier(
                liquidityProviderTwo,
                address(stakedToken1)
            ),
            0,
            "Reward multiplier mismatch"
        );
        _stake(stakedToken1, liquidityProviderTwo, 100 ether);
        assertEq(
            safetyModule.getCurrentPosition(
                liquidityProviderTwo,
                address(stakedToken1)
            ),
            100 ether,
            "Current position mismatch"
        );
        assertEq(
            safetyModule.computeRewardMultiplier(
                liquidityProviderTwo,
                address(stakedToken1)
            ),
            1e18,
            "Reward multiplier mismatch"
        );
    }

    function testRewardMultiplier() public {
        // Test with smoothing value of 30 and max multiplier of 4
        // These values match those in the spreadsheet used to design the SM rewards
        _stake(stakedToken1, liquidityProviderTwo, 100 ether);
        assertEq(
            safetyModule.computeRewardMultiplier(
                liquidityProviderTwo,
                address(stakedToken1)
            ),
            1e18,
            "Reward multiplier mismatch after initial stake"
        );
        skip(2 days);
        assertEq(
            safetyModule.computeRewardMultiplier(
                liquidityProviderTwo,
                address(stakedToken1)
            ),
            1.5e18,
            "Reward multiplier mismatch after 2 days"
        );
        // Partially redeeming resets the multiplier to 1
        _redeem(stakedToken1, liquidityProviderTwo, 50 ether, 1 days);
        assertEq(
            safetyModule.computeRewardMultiplier(
                liquidityProviderTwo,
                address(stakedToken1)
            ),
            1e18,
            "Reward multiplier mismatch after redeeming half"
        );
        skip(5 days);
        assertEq(
            safetyModule.computeRewardMultiplier(
                liquidityProviderTwo,
                address(stakedToken1)
            ),
            2e18,
            "Reward multiplier mismatch after 5 days"
        );
        // Staking again does not reset the multiplier
        _stake(stakedToken1, liquidityProviderTwo, 50 ether);
        assertEq(
            safetyModule.computeRewardMultiplier(
                liquidityProviderTwo,
                address(stakedToken1)
            ),
            2e18,
            "Reward multiplier mismatch after staking again"
        );
        skip(5 days);
        assertEq(
            safetyModule.computeRewardMultiplier(
                liquidityProviderTwo,
                address(stakedToken1)
            ),
            2.5e18,
            "Reward multiplier mismatch after another 5 days"
        );
        // Redeeming completely resets the multiplier to 0
        _redeem(stakedToken1, liquidityProviderTwo, 100 ether, 1 days);
        assertEq(
            safetyModule.computeRewardMultiplier(
                liquidityProviderTwo,
                address(stakedToken1)
            ),
            0,
            "Reward multiplier mismatch after redeeming completely"
        );

        // Test with smoothing value of 60, doubling the time it takes to reach the same multiplier
        safetyModule.setSmoothingValue(60e18);
        _stake(stakedToken1, liquidityProviderTwo, 100 ether);
        assertEq(
            safetyModule.computeRewardMultiplier(
                liquidityProviderTwo,
                address(stakedToken1)
            ),
            1e18,
            "Reward multiplier mismatch after staking with new smoothing value"
        );
        skip(4 days);
        assertEq(
            safetyModule.computeRewardMultiplier(
                liquidityProviderTwo,
                address(stakedToken1)
            ),
            1.5e18,
            "Reward multiplier mismatch after increasing smoothing value"
        );

        // Test with max multiplier of 6, increasing the multiplier by 50%
        safetyModule.setMaxRewardMultiplier(6e18);
        assertEq(
            safetyModule.computeRewardMultiplier(
                liquidityProviderTwo,
                address(stakedToken1)
            ),
            2.25e18,
            "Reward multiplier mismatch after increasing max multiplier"
        );
    }

    function testMultipliedRewardAccrual(uint256 stakeAmount) public {
        /* bounds */
        stakeAmount = bound(stakeAmount, 100e18, 10_000e18);

        // Stake only with stakedToken1 for this test
        _stake(stakedToken1, liquidityProviderTwo, stakeAmount);

        // Skip some time
        skip(9 days);

        // Start cooldown period
        vm.startPrank(liquidityProviderTwo);
        stakedToken1.cooldown();

        // Skip cooldown period
        skip(1 days);

        // Get reward preview
        uint256 rewardPreview = safetyModule.viewNewRewardAccrual(
            0,
            liquidityProviderTwo,
            address(rewardsToken)
        );

        // Get current reward multiplier
        uint256 rewardMultiplier = safetyModule.computeRewardMultiplier(
            liquidityProviderTwo,
            address(stakedToken1)
        );

        // Redeem stakedToken1
        stakedToken1.redeem(liquidityProviderTwo, stakeAmount);

        // Get accrued rewards
        uint256 accruedRewards = safetyModule.rewardsAccruedByUser(
            liquidityProviderTwo,
            address(rewardsToken)
        );

        // Check that accrued rewards are equal to reward preview
        assertEq(
            accruedRewards,
            rewardPreview,
            "Accrued rewards preview mismatch"
        );

        // Check that accrued rewards equal stake amount times cumulative reward per token times reward multiplier
        uint256 cumulativeRewardsPerLpToken = safetyModule
            .cumulativeRewardPerLpToken(
                address(rewardsToken),
                address(stakedToken1)
            );
        assertEq(
            accruedRewards,
            stakeAmount.wadMul(cumulativeRewardsPerLpToken).wadMul(
                rewardMultiplier
            ),
            "Accrued rewards mismatch"
        );

        // Check that rewards are not accrued after full redeem
        skip(10 days);
        safetyModule.accrueRewards(0, liquidityProviderTwo);
        assertEq(
            safetyModule.rewardsAccruedByUser(
                liquidityProviderTwo,
                address(rewardsToken)
            ),
            accruedRewards,
            "Accrued more rewards after full redeem"
        );
    }

    function testAuctionableBalance(uint256 maxPercentUserLoss) public {
        /* bounds */
        maxPercentUserLoss = bound(maxPercentUserLoss, 0, 1e18);

        // Get initial balances
        uint256 balance1 = stakedToken1.balanceOf(liquidityProviderOne);
        uint256 balance2 = stakedToken2.balanceOf(liquidityProviderOne);

        // Set new max percent user loss and check auctionable balances
        safetyModule.setMaxPercentUserLoss(maxPercentUserLoss);
        assertEq(
            safetyModule.getAuctionableBalance(
                liquidityProviderOne,
                address(stakedToken1)
            ),
            balance1.wadMul(maxPercentUserLoss),
            "Auctionable balance 1 mismatch"
        );
        assertEq(
            safetyModule.getAuctionableBalance(
                liquidityProviderOne,
                address(stakedToken2)
            ),
            balance2.wadMul(maxPercentUserLoss),
            "Auctionable balance 2 mismatch"
        );
    }

    function testPreExistingBalances(
        uint256 maxTokenAmountIntoBalancer
    ) public {
        // liquidityProvider2 starts with 10,000 INCR and 10 WETH
        maxTokenAmountIntoBalancer = bound(
            maxTokenAmountIntoBalancer,
            100e18,
            9_000e18
        );

        // join balancer pool as liquidityProvider2
        console.log("joining balancer pool");
        uint256[] memory maxAmountsIn = new uint256[](2);
        maxAmountsIn[0] = maxTokenAmountIntoBalancer;
        maxAmountsIn[1] = maxTokenAmountIntoBalancer / 1000;
        console.log("maxAmountsIn: [%s, %s]", maxAmountsIn[0], maxAmountsIn[1]);
        _joinBalancerPool(liquidityProviderTwo, maxAmountsIn);

        console.log(
            "rewards token balance: %s",
            rewardsToken.balanceOf(liquidityProviderTwo)
        );
        console.log(
            "balancer pool balance: %s",
            balancerPool.balanceOf(liquidityProviderTwo)
        );

        // stake as liquidityProvider2
        console.log("staking");
        _stake(
            stakedToken1,
            liquidityProviderTwo,
            rewardsToken.balanceOf(liquidityProviderTwo)
        );
        _stake(
            stakedToken2,
            liquidityProviderTwo,
            balancerPool.balanceOf(liquidityProviderTwo)
        );
        console.log("original safety module lp positions:");
        console.log(
            safetyModule.lpPositionsPerUser(
                liquidityProviderTwo,
                address(stakedToken1)
            )
        );
        console.log(
            safetyModule.lpPositionsPerUser(
                liquidityProviderTwo,
                address(stakedToken2)
            )
        );

        // redeploy safety module
        uint16[] memory weights = new uint16[](2);
        weights[0] = 5000;
        weights[1] = 5000;

        console.log("deploying new safety module");
        SafetyModule newSafetyModule = new SafetyModule(
            address(vault),
            address(0),
            INITIAL_MAX_USER_LOSS,
            INITIAL_MAX_MULTIPLIER,
            INITIAL_SMOOTHING_VALUE,
            address(rewardVault)
        );
        rewardVault.approve(
            AaveIERC20(address(rewardsToken)),
            address(newSafetyModule),
            type(uint256).max
        );

        // add staking tokens to new safety module
        console.log("adding staking tokens to new safety module");
        newSafetyModule.addStakingToken(stakedToken1);
        newSafetyModule.addStakingToken(stakedToken2);
        uint16[] memory rewardWeights = new uint16[](2);
        rewardWeights[0] = 5000;
        rewardWeights[1] = 5000;
        newSafetyModule.addRewardToken(
            address(rewardsToken),
            INITIAL_INFLATION_RATE,
            INITIAL_REDUCTION_FACTOR,
            rewardWeights
        );

        // connect staking tokens to new safety module
        console.log("updating safety module in staked tokens");
        stakedToken1.setSafetyModule(address(newSafetyModule));
        stakedToken2.setSafetyModule(address(newSafetyModule));

        console.log("new safety module lp positions:");
        console.log(
            newSafetyModule.lpPositionsPerUser(
                liquidityProviderTwo,
                address(stakedToken1)
            )
        );
        console.log(
            newSafetyModule.lpPositionsPerUser(
                liquidityProviderTwo,
                address(stakedToken2)
            )
        );

        // skip some time
        console.log("skipping 10 days");
        skip(10 days);

        // before registering positions, expect accruing rewards to fail
        console.log("expecting viewNewRewardAccrual to fail");
        vm.expectRevert(
            abi.encodeWithSignature(
                "RewardDistributor_LpPositionMismatch(address,uint256,uint256,uint256)",
                liquidityProviderTwo,
                0,
                0,
                stakedToken1.balanceOf(liquidityProviderTwo)
            )
        );
        newSafetyModule.viewNewRewardAccrual(0, liquidityProviderTwo);
        console.log("expecting accrueRewards to fail");
        vm.expectRevert(
            abi.encodeWithSignature(
                "RewardDistributor_LpPositionMismatch(address,uint256,uint256,uint256)",
                liquidityProviderTwo,
                0,
                0,
                stakedToken1.balanceOf(liquidityProviderTwo)
            )
        );
        newSafetyModule.accrueRewards(liquidityProviderTwo);

        // register user positions
        vm.startPrank(liquidityProviderOne);
        newSafetyModule.registerPositions();
        uint256[] memory marketIndexes = new uint256[](2);
        marketIndexes[0] = 0;
        marketIndexes[1] = 1;
        vm.startPrank(liquidityProviderTwo);
        newSafetyModule.registerPositions(marketIndexes);

        // skip some time
        skip(10 days);

        // check that rewards were accrued correctly

        newSafetyModule.accrueRewards(liquidityProviderTwo);
        uint256 cumulativeRewards1 = newSafetyModule.cumulativeRewardPerLpToken(
            address(rewardsToken),
            address(stakedToken1)
        );
        uint256 cumulativeRewards2 = newSafetyModule.cumulativeRewardPerLpToken(
            address(rewardsToken),
            address(stakedToken2)
        );
        (, , , uint256 inflationRate, ) = newSafetyModule.rewardInfoByToken(
            address(rewardsToken)
        );
        uint256 totalLiquidity1 = newSafetyModule.totalLiquidityPerMarket(
            address(stakedToken1)
        );
        uint256 totalLiquidity2 = newSafetyModule.totalLiquidityPerMarket(
            address(stakedToken2)
        );
        uint256 expectedCumulativeRewards1 = (((((inflationRate * 5000) /
            10000) * 20) / 365) * 1e18) / totalLiquidity1;
        uint256 expectedCumulativeRewards2 = (((((inflationRate * 5000) /
            10000) * 20) / 365) * 1e18) / totalLiquidity2;
        assertApproxEqRel(
            cumulativeRewards1,
            expectedCumulativeRewards1,
            5e16, // 5%, accounts for reduction factor
            "Incorrect cumulative rewards"
        );
        assertApproxEqRel(
            cumulativeRewards2,
            expectedCumulativeRewards2,
            5e16, // 5%, accounts for reduction factor
            "Incorrect cumulative rewards"
        );
    }

    function testRewardTokenShortfall(uint256 stakeAmount) public {
        /* bounds */
        stakeAmount = bound(stakeAmount, 100e18, 10_000e18);

        // Stake only with stakedToken1 for this test
        _stake(stakedToken1, liquidityProviderTwo, stakeAmount);

        // Remove all reward tokens from EcosystemReserve
        uint256 rewardBalance = rewardsToken.balanceOf(address(rewardVault));
        rewardVault.transfer(
            AaveIERC20(address(rewardsToken)),
            address(this),
            rewardBalance
        );

        // Skip some time
        skip(10 days);

        // Get reward preview
        uint256 rewardPreview = safetyModule.viewNewRewardAccrual(
            0,
            liquidityProviderTwo,
            address(rewardsToken)
        );

        // Accrue rewards, expecting RewardTokenShortfall event
        vm.expectEmit(false, false, false, true);
        emit RewardTokenShortfall(address(rewardsToken), rewardPreview);
        safetyModule.accrueRewards(0, liquidityProviderTwo);

        // Skip some more time
        skip(9 days);

        // Start cooldown period
        vm.startPrank(liquidityProviderTwo);
        stakedToken1.cooldown();

        // Skip cooldown period
        skip(1 days);

        // Get second reward preview
        uint256 rewardPreview2 = safetyModule.viewNewRewardAccrual(
            0,
            liquidityProviderTwo,
            address(rewardsToken)
        );

        // Redeem stakedToken1, expecting RewardTokenShortfall event
        vm.expectEmit(false, false, false, true);
        emit RewardTokenShortfall(
            address(rewardsToken),
            rewardPreview + rewardPreview2
        );
        stakedToken1.redeem(liquidityProviderTwo, stakeAmount);

        // Try to claim reward tokens, expecting RewardTokenShortfall event
        vm.expectEmit(false, false, false, true);
        emit RewardTokenShortfall(
            address(rewardsToken),
            rewardPreview + rewardPreview2
        );
        safetyModule.claimRewards();
        assertEq(
            rewardsToken.balanceOf(liquidityProviderTwo),
            10_000e18,
            "Claimed rewards after shortfall"
        );

        // Transfer reward tokens back to the EcosystemReserve
        vm.stopPrank();
        rewardsToken.transfer(address(rewardVault), rewardBalance);

        // Claim tokens and check that the accrued rewards were distributed
        safetyModule.claimRewardsFor(liquidityProviderTwo);
        assertEq(
            rewardsToken.balanceOf(liquidityProviderTwo),
            10_000e18 + rewardPreview + rewardPreview2,
            "Incorrect rewards after resolving shortfall"
        );
    }

    function testStakedTokenZeroLiquidity() public {
        // Deploy a third staked token
        StakedToken stakedToken3 = new StakedToken(
            rewardsToken,
            safetyModule,
            1 days,
            10 days,
            "Staked INCR 2",
            "stINCR2"
        );

        // Add the third staked token to the safety module
        safetyModule.addStakingToken(stakedToken3);

        // Update the reward weights
        uint16[] memory rewardWeights = new uint16[](3);
        rewardWeights[0] = 3333;
        rewardWeights[1] = 3334;
        rewardWeights[2] = 3333;
        safetyModule.updateRewardWeights(address(rewardsToken), rewardWeights);

        // Check that rewardToken was added to the list of reward tokens for the new staked token
        assertEq(
            safetyModule.rewardTokensPerMarket(address(stakedToken3), 0),
            address(rewardsToken),
            "Reward token missing for new staked token"
        );

        // Skip some time
        skip(10 days);

        // Get reward preview, expecting it to be 0
        uint256 rewardPreview = safetyModule.viewNewRewardAccrual(
            2,
            liquidityProviderTwo,
            address(rewardsToken)
        );
        assertEq(rewardPreview, 0, "Reward preview should be 0");

        // Accrue rewards, expecting it to accrue 0 rewards
        safetyModule.accrueRewards(2, liquidityProviderTwo);
        assertEq(
            safetyModule.rewardsAccruedByUser(
                liquidityProviderTwo,
                address(rewardsToken)
            ),
            0,
            "Rewards should be 0"
        );
    }

    function testStakedTokenTransfer(uint256 stakeAmount) public {
        /* bounds */
        stakeAmount = bound(stakeAmount, 100e18, 10_000e18);

        // Stake only with stakedToken1 for this test
        _stake(stakedToken1, liquidityProviderTwo, stakeAmount);

        // Get initial stake balances
        uint256 initialBalance1 = stakedToken1.balanceOf(liquidityProviderOne);
        uint256 initialBalance2 = stakedToken1.balanceOf(liquidityProviderTwo);

        // Skip some time
        skip(5 days);

        // After 5 days, both users should have 2x multiplier (given smoothing value of 30 and max multiplier of 4)
        assertEq(
            safetyModule.computeRewardMultiplier(
                liquidityProviderOne,
                address(stakedToken1)
            ),
            2e18,
            "Reward multiplier mismatch: user 1"
        );
        assertEq(
            safetyModule.computeRewardMultiplier(
                liquidityProviderTwo,
                address(stakedToken1)
            ),
            2e18,
            "Reward multiplier mismatch: user 2"
        );

        // Transfer all of user 1's stakedToken1 to user 2
        vm.startPrank(liquidityProviderOne);
        // Start cooldown period for the sake of test coverage
        stakedToken1.cooldown();
        stakedToken1.transfer(liquidityProviderTwo, initialBalance1);
        vm.stopPrank();

        // Check that both users accrued rewards according to their initial balances and multipliers
        uint256 accruedRewards1 = safetyModule.rewardsAccruedByUser(
            liquidityProviderOne,
            address(rewardsToken)
        );
        uint256 accruedRewards2 = safetyModule.rewardsAccruedByUser(
            liquidityProviderTwo,
            address(rewardsToken)
        );
        uint256 cumRewardsPerLpToken = safetyModule.cumulativeRewardPerLpToken(
            address(rewardsToken),
            address(stakedToken1)
        );
        assertEq(
            accruedRewards1,
            initialBalance1.wadMul(cumRewardsPerLpToken).wadMul(2e18),
            "Accrued rewards mismatch: user 1"
        );
        assertEq(
            accruedRewards2,
            initialBalance2.wadMul(cumRewardsPerLpToken).wadMul(2e18),
            "Accrued rewards mismatch: user 2"
        );

        // Check that user 1's multiplier is now 0, while user 2's is still 2
        assertEq(
            safetyModule.computeRewardMultiplier(
                liquidityProviderOne,
                address(stakedToken1)
            ),
            0,
            "Reward multiplier mismatch after transfer: user 1"
        );
        assertEq(
            safetyModule.computeRewardMultiplier(
                liquidityProviderTwo,
                address(stakedToken1)
            ),
            2e18,
            "Reward multiplier mismatch after transfer: user 2"
        );

        // Claim rewards for both users
        safetyModule.claimRewardsFor(liquidityProviderOne);
        safetyModule.claimRewardsFor(liquidityProviderTwo);

        // Skip some more time
        skip(5 days);

        // After 10 days, user 2's multiplier should be 2.5, while user 1's is still 0
        assertEq(
            safetyModule.computeRewardMultiplier(
                liquidityProviderOne,
                address(stakedToken1)
            ),
            0,
            "Reward multiplier mismatch after 10 days: user 1"
        );
        assertEq(
            safetyModule.computeRewardMultiplier(
                liquidityProviderTwo,
                address(stakedToken1)
            ),
            2.5e18,
            "Reward multiplier mismatch after 10 days: user 2"
        );

        // Check that user 2 accrues rewards according to their new balance and multiplier, while user 1 accrues no rewards
        safetyModule.accrueRewards(0, liquidityProviderOne);
        safetyModule.accrueRewards(0, liquidityProviderTwo);
        accruedRewards1 = safetyModule.rewardsAccruedByUser(
            liquidityProviderOne,
            address(rewardsToken)
        );
        accruedRewards2 = safetyModule.rewardsAccruedByUser(
            liquidityProviderTwo,
            address(rewardsToken)
        );
        cumRewardsPerLpToken =
            safetyModule.cumulativeRewardPerLpToken(
                address(rewardsToken),
                address(stakedToken1)
            ) -
            cumRewardsPerLpToken;
        assertEq(
            accruedRewards1,
            0,
            "Accrued rewards mismatch after 10 days: user 1"
        );
        assertEq(
            accruedRewards2,
            (initialBalance1 + initialBalance2)
                .wadMul(cumRewardsPerLpToken)
                .wadMul(2.5e18),
            "Accrued rewards mismatch after 10 days: user 2"
        );
    }

    function testNextCooldownTimestamp() public {
        // When user first stakes, next cooldown timestamp should be 0
        assertEq(
            stakedToken1.getNextCooldownTimestamp(
                0,
                100e18,
                liquidityProviderOne,
                stakedToken1.balanceOf(liquidityProviderOne)
            ),
            0,
            "Next cooldown timestamp should be 0 after first staking"
        );

        // Activate cooldown period
        vm.startPrank(liquidityProviderOne);
        stakedToken1.cooldown();
        vm.stopPrank();
        uint256 fromCooldownTimestamp = stakedToken1.stakersCooldowns(
            liquidityProviderOne
        );
        assertEq(
            fromCooldownTimestamp,
            block.timestamp,
            "Cooldown timestamp mismatch"
        );

        // Wait for cooldown period and unstake window to pass
        skip(20 days);

        // When user's cooldown timestamp is less than minimal valid timestamp, next cooldown timestamp should be 0
        assertEq(
            stakedToken1.getNextCooldownTimestamp(
                fromCooldownTimestamp,
                100e18,
                liquidityProviderOne,
                stakedToken1.balanceOf(liquidityProviderOne)
            ),
            0,
            "Next cooldown timestamp should be 0 when cooldown timestamp is less than minimal valid timestamp"
        );

        // Test with different from and to addresses
        _stake(stakedToken1, liquidityProviderTwo, 100e18);

        // Reset user 1 cooldown timestamp
        vm.startPrank(liquidityProviderOne);
        stakedToken1.cooldown();
        vm.stopPrank();
        fromCooldownTimestamp = stakedToken1.stakersCooldowns(
            liquidityProviderOne
        );

        // Skip user 1 cooldown period
        skip(1 days);

        // Activate user 2 cooldown period
        vm.startPrank(liquidityProviderTwo);
        stakedToken1.cooldown();
        vm.stopPrank();
        uint256 toCooldownTimestamp = stakedToken1.stakersCooldowns(
            liquidityProviderTwo
        );

        // If user 1's cooldown timestamp is less than user 2's, next cooldown timestamp should be user 2's
        assertEq(
            stakedToken1.getNextCooldownTimestamp(
                fromCooldownTimestamp,
                100e18,
                liquidityProviderTwo,
                stakedToken1.balanceOf(liquidityProviderTwo)
            ),
            toCooldownTimestamp,
            "Next cooldown timestamp should be user 2's when user 1's cooldown timestamp is less than user 2's"
        );

        // Reset user 1 cooldown timestamp
        vm.startPrank(liquidityProviderOne);
        stakedToken1.cooldown();
        vm.stopPrank();
        fromCooldownTimestamp = stakedToken1.stakersCooldowns(
            liquidityProviderOne
        );

        // If user 1's cooldown timestamp is greater than or equal to user 2's, next cooldown timestamp should be weighted average
        assertEq(
            stakedToken1.getNextCooldownTimestamp(
                fromCooldownTimestamp,
                100e18,
                liquidityProviderTwo,
                stakedToken1.balanceOf(liquidityProviderTwo)
            ),
            (100e18 * fromCooldownTimestamp + (100e18 * toCooldownTimestamp)) /
                (100e18 + 100e18),
            "Next cooldown timestamp should be weighted average when user 1's cooldown timestamp is greater than or equal to user 2's"
        );
        skip(20 days);

        // Reset user 2 cooldown period
        vm.startPrank(liquidityProviderTwo);
        stakedToken1.cooldown();
        vm.stopPrank();
        toCooldownTimestamp = stakedToken1.stakersCooldowns(
            liquidityProviderTwo
        );
        skip(1 days);
        assertEq(
            stakedToken1.getNextCooldownTimestamp(
                fromCooldownTimestamp,
                100e18,
                liquidityProviderTwo,
                stakedToken1.balanceOf(liquidityProviderTwo)
            ),
            (100e18 * block.timestamp + (100e18 * toCooldownTimestamp)) /
                (100e18 + 100e18),
            "block.timestamp should be used for fromCooldownTimestamp when computing weighted average after cooldown period and unstake window have passed"
        );
    }

    function testSafetyModuleErrors(
        uint256 highMaxUserLoss,
        uint256 lowMaxMultiplier,
        uint256 highMaxMultiplier,
        uint256 lowSmoothingValue,
        uint256 highSmoothingValue,
        uint256 invalidMarketIdx,
        address invalidToken
    ) public {
        /* bounds */
        highMaxUserLoss = bound(highMaxUserLoss, 1e18 + 1, type(uint256).max);
        lowMaxMultiplier = bound(lowMaxMultiplier, 0, 1e18 - 1);
        highMaxMultiplier = bound(
            highMaxMultiplier,
            10e18 + 1,
            type(uint256).max
        );
        lowSmoothingValue = bound(lowSmoothingValue, 0, 10e18 - 1);
        highSmoothingValue = bound(
            highSmoothingValue,
            100e18 + 1,
            type(uint256).max
        );
        invalidMarketIdx = bound(invalidMarketIdx, 2, type(uint256).max);
        vm.assume(
            invalidToken != address(stakedToken1) &&
                invalidToken != address(stakedToken2)
        );

        // test governor-controlled params out of bounds
        vm.expectRevert(
            abi.encodeWithSignature(
                "SafetyModule_InvalidMaxUserLossTooHigh(uint256,uint256)",
                highMaxUserLoss,
                1e18
            )
        );
        safetyModule.setMaxPercentUserLoss(highMaxUserLoss);
        vm.expectRevert(
            abi.encodeWithSignature(
                "SafetyModule_InvalidMaxMultiplierTooLow(uint256,uint256)",
                lowMaxMultiplier,
                1e18
            )
        );
        safetyModule.setMaxRewardMultiplier(lowMaxMultiplier);
        vm.expectRevert(
            abi.encodeWithSignature(
                "SafetyModule_InvalidMaxMultiplierTooHigh(uint256,uint256)",
                highMaxMultiplier,
                10e18
            )
        );
        safetyModule.setMaxRewardMultiplier(highMaxMultiplier);
        vm.expectRevert(
            abi.encodeWithSignature(
                "SafetyModule_InvalidSmoothingValueTooLow(uint256,uint256)",
                lowSmoothingValue,
                10e18
            )
        );
        safetyModule.setSmoothingValue(lowSmoothingValue);
        vm.expectRevert(
            abi.encodeWithSignature(
                "SafetyModule_InvalidSmoothingValueTooHigh(uint256,uint256)",
                highSmoothingValue,
                100e18
            )
        );
        safetyModule.setSmoothingValue(highSmoothingValue);

        // test staking token already registered
        vm.expectRevert(
            abi.encodeWithSignature(
                "SafetyModule_StakingTokenAlreadyRegistered(address)",
                address(stakedToken1)
            )
        );
        safetyModule.addStakingToken(stakedToken1);

        // test invalid staking token
        vm.expectRevert(
            abi.encodeWithSignature(
                "SafetyModule_InvalidStakingToken(address)",
                invalidToken
            )
        );
        safetyModule.getStakingTokenIdx(invalidToken);

        // test invalid market index
        vm.expectRevert(
            abi.encodeWithSignature(
                "RewardDistributor_InvalidMarketIndex(uint256,uint256)",
                invalidMarketIdx,
                1
            )
        );
        safetyModule.getMarketAddress(invalidMarketIdx);
        vm.expectRevert(
            abi.encodeWithSignature(
                "RewardDistributor_InvalidMarketIndex(uint256,uint256)",
                invalidMarketIdx,
                1
            )
        );
        safetyModule.getMarketIdx(invalidMarketIdx);
        vm.expectRevert(
            abi.encodeWithSignature(
                "RewardDistributor_InvalidMarketIndex(uint256,uint256)",
                invalidMarketIdx,
                1
            )
        );
        safetyModule.getAllowlistIdx(invalidMarketIdx);
        vm.startPrank(address(stakedToken1));
        vm.expectRevert(
            abi.encodeWithSignature(
                "RewardDistributor_InvalidMarketIndex(uint256,uint256)",
                invalidMarketIdx,
                1
            )
        );
        safetyModule.updateStakingPosition(
            invalidMarketIdx,
            liquidityProviderOne
        );
        vm.stopPrank();
    }

    function testStakedTokenErrors() public {
        // test zero amount
        vm.expectRevert(
            abi.encodeWithSignature("StakedToken_InvalidZeroAmount()")
        );
        stakedToken1.stake(liquidityProviderOne, 0);
        vm.expectRevert(
            abi.encodeWithSignature("StakedToken_InvalidZeroAmount()")
        );
        stakedToken1.redeem(liquidityProviderOne, 0);

        // test zero balance
        vm.expectRevert(
            abi.encodeWithSignature("StakedToken_ZeroBalanceAtCooldown()")
        );
        stakedToken1.cooldown();

        // test insufficient cooldown
        vm.startPrank(liquidityProviderOne);
        stakedToken1.cooldown();
        uint256 cooldownStartTimestamp = block.timestamp;
        uint256 stakedBalance = stakedToken1.balanceOf(liquidityProviderOne);
        vm.expectRevert(
            abi.encodeWithSignature(
                "StakedToken_InsufficientCooldown(uint256)",
                cooldownStartTimestamp + 1 days
            )
        );
        stakedToken1.redeem(liquidityProviderOne, stakedBalance);

        // test unstake window finished
        skip(20 days);
        vm.expectRevert(
            abi.encodeWithSignature(
                "StakedToken_UnstakeWindowFinished(uint256)",
                cooldownStartTimestamp + 11 days
            )
        );
        stakedToken1.redeem(liquidityProviderOne, stakedBalance);
        // redeem correctly
        stakedToken1.cooldown();
        skip(1 days);
        stakedToken1.redeem(liquidityProviderOne, stakedBalance);
        // restake, then try redeeming without cooldown
        stakedToken1.stake(liquidityProviderOne, stakedBalance);
        vm.expectRevert(
            abi.encodeWithSignature(
                "StakedToken_UnstakeWindowFinished(uint256)",
                11 days
            )
        );
        stakedToken1.redeem(liquidityProviderOne, stakedBalance);
    }

    /* ****************** */
    /*  Helper Functions  */
    /* ****************** */

    function _stake(
        IStakedToken stakedToken,
        address staker,
        uint256 amount
    ) internal {
        vm.startPrank(staker);
        stakedToken.stake(staker, amount);
        vm.stopPrank();
    }

    function _redeem(
        IStakedToken stakedToken,
        address staker,
        uint256 amount,
        uint256 cooldown
    ) internal {
        vm.startPrank(staker);
        stakedToken.cooldown();
        skip(cooldown);
        stakedToken.redeem(staker, amount);
        vm.stopPrank();
    }

    function _joinBalancerPool(
        address staker,
        uint256[] memory maxAmountsIn
    ) internal {
        vm.startPrank(staker);
        balancerVault.joinPool(
            poolId,
            staker,
            staker,
            IBalancerVault.JoinPoolRequest(
                poolAssets,
                maxAmountsIn,
                abi.encode(JoinKind.EXACT_TOKENS_IN_FOR_BPT_OUT, maxAmountsIn),
                false
            )
        );
        vm.stopPrank();
    }
}<|MERGE_RESOLUTION|>--- conflicted
+++ resolved
@@ -188,16 +188,11 @@
         uint16[] memory rewardWeights = new uint16[](2);
         rewardWeights[0] = 5000;
         rewardWeights[1] = 5000;
-<<<<<<< HEAD
-        safetyModule.updateRewardWeights(
-            address(rewardsToken),
-            stakingTokens,
-=======
         safetyModule.addRewardToken(
             address(rewardsToken),
             INITIAL_INFLATION_RATE,
             INITIAL_REDUCTION_FACTOR,
->>>>>>> ca9cbf20
+            stakingTokens,
             rewardWeights
         );
 
@@ -422,7 +417,7 @@
 
         // Get reward preview
         uint256 rewardPreview = safetyModule.viewNewRewardAccrual(
-            0,
+            address(stakedToken1),
             liquidityProviderTwo,
             address(rewardsToken)
         );
@@ -465,7 +460,7 @@
 
         // Check that rewards are not accrued after full redeem
         skip(10 days);
-        safetyModule.accrueRewards(0, liquidityProviderTwo);
+        safetyModule.accrueRewards(address(stakedToken1), liquidityProviderTwo);
         assertEq(
             safetyModule.rewardsAccruedByUser(
                 liquidityProviderTwo,
@@ -581,6 +576,9 @@
         console.log("adding staking tokens to new safety module");
         newSafetyModule.addStakingToken(stakedToken1);
         newSafetyModule.addStakingToken(stakedToken2);
+        address[] memory stakingTokens = new address[](2);
+        stakingTokens[0] = address(stakedToken1);
+        stakingTokens[1] = address(stakedToken2);
         uint16[] memory rewardWeights = new uint16[](2);
         rewardWeights[0] = 5000;
         rewardWeights[1] = 5000;
@@ -588,6 +586,7 @@
             address(rewardsToken),
             INITIAL_INFLATION_RATE,
             INITIAL_REDUCTION_FACTOR,
+            stakingTokens,
             rewardWeights
         );
 
@@ -625,7 +624,10 @@
                 stakedToken1.balanceOf(liquidityProviderTwo)
             )
         );
-        newSafetyModule.viewNewRewardAccrual(0, liquidityProviderTwo);
+        newSafetyModule.viewNewRewardAccrual(
+            address(stakedToken1),
+            liquidityProviderTwo
+        );
         console.log("expecting accrueRewards to fail");
         vm.expectRevert(
             abi.encodeWithSignature(
@@ -641,11 +643,8 @@
         // register user positions
         vm.startPrank(liquidityProviderOne);
         newSafetyModule.registerPositions();
-        uint256[] memory marketIndexes = new uint256[](2);
-        marketIndexes[0] = 0;
-        marketIndexes[1] = 1;
         vm.startPrank(liquidityProviderTwo);
-        newSafetyModule.registerPositions(marketIndexes);
+        newSafetyModule.registerPositions(stakingTokens);
 
         // skip some time
         skip(10 days);
@@ -708,7 +707,7 @@
 
         // Get reward preview
         uint256 rewardPreview = safetyModule.viewNewRewardAccrual(
-            0,
+            address(stakedToken1),
             liquidityProviderTwo,
             address(rewardsToken)
         );
@@ -716,7 +715,7 @@
         // Accrue rewards, expecting RewardTokenShortfall event
         vm.expectEmit(false, false, false, true);
         emit RewardTokenShortfall(address(rewardsToken), rewardPreview);
-        safetyModule.accrueRewards(0, liquidityProviderTwo);
+        safetyModule.accrueRewards(address(stakedToken1), liquidityProviderTwo);
 
         // Skip some more time
         skip(9 days);
@@ -730,7 +729,7 @@
 
         // Get second reward preview
         uint256 rewardPreview2 = safetyModule.viewNewRewardAccrual(
-            0,
+            address(stakedToken1),
             liquidityProviderTwo,
             address(rewardsToken)
         );
@@ -784,11 +783,19 @@
         safetyModule.addStakingToken(stakedToken3);
 
         // Update the reward weights
+        address[] memory stakingTokens = new address[](3);
+        stakingTokens[0] = address(stakedToken1);
+        stakingTokens[1] = address(stakedToken2);
+        stakingTokens[2] = address(stakedToken3);
         uint16[] memory rewardWeights = new uint16[](3);
         rewardWeights[0] = 3333;
         rewardWeights[1] = 3334;
         rewardWeights[2] = 3333;
-        safetyModule.updateRewardWeights(address(rewardsToken), rewardWeights);
+        safetyModule.updateRewardWeights(
+            address(rewardsToken),
+            stakingTokens,
+            rewardWeights
+        );
 
         // Check that rewardToken was added to the list of reward tokens for the new staked token
         assertEq(
@@ -802,14 +809,14 @@
 
         // Get reward preview, expecting it to be 0
         uint256 rewardPreview = safetyModule.viewNewRewardAccrual(
-            2,
+            address(stakedToken3),
             liquidityProviderTwo,
             address(rewardsToken)
         );
         assertEq(rewardPreview, 0, "Reward preview should be 0");
 
         // Accrue rewards, expecting it to accrue 0 rewards
-        safetyModule.accrueRewards(2, liquidityProviderTwo);
+        safetyModule.accrueRewards(address(stakedToken3), liquidityProviderTwo);
         assertEq(
             safetyModule.rewardsAccruedByUser(
                 liquidityProviderTwo,
@@ -927,8 +934,8 @@
         );
 
         // Check that user 2 accrues rewards according to their new balance and multiplier, while user 1 accrues no rewards
-        safetyModule.accrueRewards(0, liquidityProviderOne);
-        safetyModule.accrueRewards(0, liquidityProviderTwo);
+        safetyModule.accrueRewards(address(stakedToken1), liquidityProviderOne);
+        safetyModule.accrueRewards(address(stakedToken1), liquidityProviderTwo);
         accruedRewards1 = safetyModule.rewardsAccruedByUser(
             liquidityProviderOne,
             address(rewardsToken)
@@ -1082,7 +1089,8 @@
         uint256 lowSmoothingValue,
         uint256 highSmoothingValue,
         uint256 invalidMarketIdx,
-        address invalidToken
+        address invalidMarket,
+        address invalidRewardToken
     ) public {
         /* bounds */
         highMaxUserLoss = bound(highMaxUserLoss, 1e18 + 1, type(uint256).max);
@@ -1100,9 +1108,10 @@
         );
         invalidMarketIdx = bound(invalidMarketIdx, 2, type(uint256).max);
         vm.assume(
-            invalidToken != address(stakedToken1) &&
-                invalidToken != address(stakedToken2)
-        );
+            invalidMarket != address(stakedToken1) &&
+                invalidMarket != address(stakedToken2)
+        );
+        vm.assume(invalidRewardToken != address(rewardsToken));
 
         // test governor-controlled params out of bounds
         vm.expectRevert(
@@ -1159,10 +1168,35 @@
         vm.expectRevert(
             abi.encodeWithSignature(
                 "SafetyModule_InvalidStakingToken(address)",
-                invalidToken
-            )
-        );
-        safetyModule.getStakingTokenIdx(invalidToken);
+                invalidMarket
+            )
+        );
+        safetyModule.getStakingTokenIdx(invalidMarket);
+        vm.expectRevert(
+            abi.encodeWithSignature(
+                "RewardDistributor_MarketHasNoRewardWeight(address,address)",
+                address(rewardsToken),
+                invalidMarket
+            )
+        );
+        safetyModule.getMarketWeightIdx(address(rewardsToken), invalidMarket);
+        vm.startPrank(address(stakedToken1));
+        vm.expectRevert(
+            abi.encodeWithSignature(
+                "SafetyModule_InvalidStakingToken(address)",
+                invalidMarket
+            )
+        );
+        safetyModule.updateStakingPosition(invalidMarket, liquidityProviderOne);
+        vm.startPrank(invalidMarket);
+        vm.expectRevert(
+            abi.encodeWithSignature(
+                "SafetyModule_CallerIsNotStakingToken(address)",
+                invalidMarket
+            )
+        );
+        safetyModule.updateStakingPosition(invalidMarket, liquidityProviderOne);
+        vm.stopPrank();
 
         // test invalid market index
         vm.expectRevert(
@@ -1181,27 +1215,19 @@
             )
         );
         safetyModule.getMarketIdx(invalidMarketIdx);
-        vm.expectRevert(
-            abi.encodeWithSignature(
-                "RewardDistributor_InvalidMarketIndex(uint256,uint256)",
-                invalidMarketIdx,
-                1
-            )
-        );
-        safetyModule.getAllowlistIdx(invalidMarketIdx);
-        vm.startPrank(address(stakedToken1));
-        vm.expectRevert(
-            abi.encodeWithSignature(
-                "RewardDistributor_InvalidMarketIndex(uint256,uint256)",
-                invalidMarketIdx,
-                1
-            )
-        );
-        safetyModule.updateStakingPosition(
-            invalidMarketIdx,
-            liquidityProviderOne
-        );
-        vm.stopPrank();
+
+        // test invalid reward token
+        vm.expectRevert(
+            abi.encodeWithSignature(
+                "RewardDistributor_MarketHasNoRewardWeight(address,address)",
+                invalidRewardToken,
+                address(stakedToken1)
+            )
+        );
+        safetyModule.getMarketWeightIdx(
+            invalidRewardToken,
+            address(stakedToken1)
+        );
     }
 
     function testStakedTokenErrors() public {
