--- conflicted
+++ resolved
@@ -37,16 +37,15 @@
     using LibMath for int256;
     using LibMath for uint256;
 
-<<<<<<< HEAD
     event MarketRemovedFromRewards(
         address indexed market,
         address indexed rewardToken
-=======
+    );
+
     event NewFundsAdmin(address indexed fundsAdmin);
     event EcosystemReserveUpdated(
         address prevEcosystemReserve,
         address newEcosystemReserve
->>>>>>> ca9cbf20
     );
 
     uint256 constant INITIAL_INFLATION_RATE = 1463753e18;
@@ -351,14 +350,10 @@
                 token
             )
         );
-<<<<<<< HEAD
         rewardsDistributor.updateRewardWeights(token, markets, marketWeights);
         console.log(
             "updateInflationRate: RewardController_InvalidRewardTokenAddress"
         );
-=======
-        rewardsDistributor.updateRewardWeights(token, marketWeights);
->>>>>>> ca9cbf20
         vm.expectRevert(
             abi.encodeWithSignature(
                 "RewardController_InvalidRewardTokenAddress(address)",
@@ -404,6 +399,7 @@
             address(rewardsToken),
             inflationRate,
             reductionFactor,
+            markets,
             marketWeights
         );
         vm.expectRevert(
@@ -428,6 +424,7 @@
             address(rewardsToken),
             INITIAL_INFLATION_RATE,
             reductionFactor,
+            markets,
             marketWeights
         );
 
