--- conflicted
+++ resolved
@@ -198,18 +198,7 @@
     // run tests via source .env && forge test --match <TEST_NAME> --fork-url $ETH_NODE_URI_MAINNET -vv
 
     function testDeployment() public {
-<<<<<<< HEAD
         assertEq(clearingHouse.getNumMarkets(), 2, "Market count mismatch");
-=======
-        assertEq(rewardDistributor.getNumMarkets(), 2, "Market count mismatch");
-        address marketAddress1 = rewardDistributor.getMarketAddress(0);
-        assertEq(
-            rewardDistributor.getMaxMarketIdx(),
-            1,
-            "Max market index mismatch"
-        );
-        assertEq(marketAddress1, address(perpetual), "Market address mismatch");
->>>>>>> b601b9a8
         assertApproxEqRel(
             perpetual.getLpLiquidity(liquidityProviderOne),
             4867996525552487585967, // position from initial tests after providing liquidity in setUp()
@@ -1364,14 +1353,6 @@
             2,
             "Incorrect number of markets"
         );
-<<<<<<< HEAD
-=======
-        assertEq(
-            rewardDistributor.getMarketIdx(1),
-            2,
-            "Incorrect market index"
-        );
->>>>>>> b601b9a8
 
         rewardDistributor.initMarketStartTime(address(perpetual3));
         assertEq(
@@ -1567,26 +1548,6 @@
             invalidMarket != address(perpetual) &&
                 invalidMarket != address(perpetual2)
         );
-        // getters
-<<<<<<< HEAD
-        // vm.expectRevert(
-        //     abi.encodeWithSignature(
-        //         "RewardDistributor_InvalidMarketIndex(uint256,uint256)",
-        //         9,
-        //         1
-        //     )
-        // );
-        // rewardDistributor.getMarketAddress(9);
-=======
-        vm.expectRevert(
-            abi.encodeWithSignature(
-                "RewardDistributor_InvalidMarketIndex(uint256,uint256)",
-                9,
-                1
-            )
-        );
-        rewardDistributor.getMarketAddress(9);
->>>>>>> b601b9a8
 
         // updateStakingPosition
         vm.expectRevert(
